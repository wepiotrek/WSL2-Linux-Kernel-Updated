--- conflicted
+++ resolved
@@ -85,36 +85,21 @@
 
 config PCI_EXYNOS
 	bool "Samsung Exynos PCIe controller"
-<<<<<<< HEAD
-	depends on SOC_EXYNOS5440
-=======
-	depends on PCI
 	depends on SOC_EXYNOS5440 || COMPILE_TEST
->>>>>>> 7c3b479e
 	depends on PCI_MSI_IRQ_DOMAIN
 	select PCIEPORTBUS
 	select PCIE_DW_HOST
 
 config PCI_IMX6
 	bool "Freescale i.MX6 PCIe controller"
-<<<<<<< HEAD
-	depends on SOC_IMX6Q
-=======
-	depends on PCI
 	depends on SOC_IMX6Q || (ARM && COMPILE_TEST)
->>>>>>> 7c3b479e
 	depends on PCI_MSI_IRQ_DOMAIN
 	select PCIEPORTBUS
 	select PCIE_DW_HOST
 
 config PCIE_SPEAR13XX
 	bool "STMicroelectronics SPEAr PCIe controller"
-<<<<<<< HEAD
-	depends on ARCH_SPEAR13XX
-=======
-	depends on PCI
 	depends on ARCH_SPEAR13XX || COMPILE_TEST
->>>>>>> 7c3b479e
 	depends on PCI_MSI_IRQ_DOMAIN
 	select PCIEPORTBUS
 	select PCIE_DW_HOST
@@ -123,12 +108,7 @@
 
 config PCI_KEYSTONE
 	bool "TI Keystone PCIe controller"
-<<<<<<< HEAD
-	depends on ARCH_KEYSTONE
-=======
-	depends on PCI
 	depends on ARCH_KEYSTONE || (ARM && COMPILE_TEST)
->>>>>>> 7c3b479e
 	depends on PCI_MSI_IRQ_DOMAIN
 	select PCIEPORTBUS
 	select PCIE_DW_HOST
@@ -140,12 +120,7 @@
 
 config PCI_LAYERSCAPE
 	bool "Freescale Layerscape PCIe controller"
-<<<<<<< HEAD
-	depends on OF && (ARM || ARCH_LAYERSCAPE)
-=======
-	depends on PCI
 	depends on OF && (ARM || ARCH_LAYERSCAPE || COMPILE_TEST)
->>>>>>> 7c3b479e
 	depends on PCI_MSI_IRQ_DOMAIN
 	select MFD_SYSCON
 	select PCIE_DW_HOST
@@ -165,12 +140,7 @@
 
 config PCIE_QCOM
 	bool "Qualcomm PCIe controller"
-<<<<<<< HEAD
-	depends on ARCH_QCOM && OF
-=======
-	depends on PCI
 	depends on OF && (ARCH_QCOM || COMPILE_TEST)
->>>>>>> 7c3b479e
 	depends on PCI_MSI_IRQ_DOMAIN
 	select PCIEPORTBUS
 	select PCIE_DW_HOST
@@ -181,12 +151,7 @@
 
 config PCIE_ARMADA_8K
 	bool "Marvell Armada-8K PCIe controller"
-<<<<<<< HEAD
-	depends on ARCH_MVEBU
-=======
-	depends on PCI
 	depends on ARCH_MVEBU || COMPILE_TEST
->>>>>>> 7c3b479e
 	depends on PCI_MSI_IRQ_DOMAIN
 	select PCIEPORTBUS
 	select PCIE_DW_HOST
@@ -201,13 +166,8 @@
 
 config PCIE_ARTPEC6_HOST
 	bool "Axis ARTPEC-6 PCIe controller Host Mode"
-<<<<<<< HEAD
-	depends on MACH_ARTPEC6
-	depends on PCI_MSI_IRQ_DOMAIN
-=======
 	depends on MACH_ARTPEC6 || COMPILE_TEST
-	depends on PCI && PCI_MSI_IRQ_DOMAIN
->>>>>>> 7c3b479e
+	depends on PCI_MSI_IRQ_DOMAIN
 	select PCIEPORTBUS
 	select PCIE_DW_HOST
 	select PCIE_ARTPEC6
@@ -237,12 +197,7 @@
 
 config PCIE_HISI_STB
 	bool "HiSilicon STB SoCs PCIe controllers"
-<<<<<<< HEAD
-	depends on ARCH_HISI
-=======
 	depends on ARCH_HISI || COMPILE_TEST
-	depends on PCI
->>>>>>> 7c3b479e
 	depends on PCI_MSI_IRQ_DOMAIN
 	select PCIEPORTBUS
 	select PCIE_DW_HOST

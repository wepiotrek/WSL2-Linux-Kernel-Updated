--- conflicted
+++ resolved
@@ -84,11 +84,8 @@
 #define STM32H7_ADC_IER			0x04
 #define STM32H7_ADC_CR			0x08
 #define STM32H7_ADC_CFGR		0x0C
-<<<<<<< HEAD
-=======
 #define STM32H7_ADC_SMPR1		0x14
 #define STM32H7_ADC_SMPR2		0x18
->>>>>>> bb176f67
 #define STM32H7_ADC_PCSEL		0x1C
 #define STM32H7_ADC_SQR1		0x30
 #define STM32H7_ADC_SQR2		0x34
@@ -239,11 +236,8 @@
  * @exten:		trigger control register & bitfield
  * @extsel:		trigger selection register & bitfield
  * @res:		resolution selection register & bitfield
-<<<<<<< HEAD
-=======
  * @smpr:		smpr1 & smpr2 registers offset array
  * @smp_bits:		smpr1 & smpr2 index and bitfields
->>>>>>> bb176f67
  */
 struct stm32_adc_regspec {
 	const u32 dr;
@@ -253,11 +247,8 @@
 	const struct stm32_adc_regs exten;
 	const struct stm32_adc_regs extsel;
 	const struct stm32_adc_regs res;
-<<<<<<< HEAD
-=======
 	const u32 smpr[2];
 	const struct stm32_adc_regs *smp_bits;
->>>>>>> bb176f67
 };
 
 struct stm32_adc;
@@ -273,10 +264,7 @@
  * @start_conv:		routine to start conversions
  * @stop_conv:		routine to stop conversions
  * @unprepare:		optional unprepare routine (disable, power-down)
-<<<<<<< HEAD
-=======
  * @smp_cycles:		programmable sampling time (ADC clock cycles)
->>>>>>> bb176f67
  */
 struct stm32_adc_cfg {
 	const struct stm32_adc_regspec	*regs;
@@ -288,10 +276,7 @@
 	void (*start_conv)(struct stm32_adc *, bool dma);
 	void (*stop_conv)(struct stm32_adc *);
 	void (*unprepare)(struct stm32_adc *);
-<<<<<<< HEAD
-=======
 	const unsigned int *smp_cycles;
->>>>>>> bb176f67
 };
 
 /**
@@ -313,10 +298,7 @@
  * @rx_dma_buf:		dma rx buffer bus address
  * @rx_buf_sz:		dma rx buffer size
  * @pcsel		bitmask to preselect channels on some devices
-<<<<<<< HEAD
-=======
  * @smpr_val:		sampling time settings (e.g. smpr1 / smpr2)
->>>>>>> bb176f67
  * @cal:		optional calibration data on some devices
  */
 struct stm32_adc {
@@ -337,10 +319,7 @@
 	dma_addr_t		rx_dma_buf;
 	unsigned int		rx_buf_sz;
 	u32			pcsel;
-<<<<<<< HEAD
-=======
 	u32			smpr_val[2];
->>>>>>> bb176f67
 	struct stm32_adc_calib	cal;
 };
 
@@ -467,69 +446,6 @@
 	{ TIM8_CH1, STM32_EXT13 },
 	{ TIM8_TRGO, STM32_EXT14 },
 	{}, /* sentinel */
-};
-
-static const struct stm32_adc_regspec stm32f4_adc_regspec = {
-	.dr = STM32F4_ADC_DR,
-	.ier_eoc = { STM32F4_ADC_CR1, STM32F4_EOCIE },
-	.isr_eoc = { STM32F4_ADC_SR, STM32F4_EOC },
-	.sqr = stm32f4_sq,
-	.exten = { STM32F4_ADC_CR2, STM32F4_EXTEN_MASK, STM32F4_EXTEN_SHIFT },
-	.extsel = { STM32F4_ADC_CR2, STM32F4_EXTSEL_MASK,
-		    STM32F4_EXTSEL_SHIFT },
-	.res = { STM32F4_ADC_CR1, STM32F4_RES_MASK, STM32F4_RES_SHIFT },
-};
-
-static const struct stm32_adc_regs stm32h7_sq[STM32_ADC_MAX_SQ + 1] = {
-	/* L: len bit field description to be kept as first element */
-	{ STM32H7_ADC_SQR1, GENMASK(3, 0), 0 },
-	/* SQ1..SQ16 registers & bit fields (reg, mask, shift) */
-	{ STM32H7_ADC_SQR1, GENMASK(10, 6), 6 },
-	{ STM32H7_ADC_SQR1, GENMASK(16, 12), 12 },
-	{ STM32H7_ADC_SQR1, GENMASK(22, 18), 18 },
-	{ STM32H7_ADC_SQR1, GENMASK(28, 24), 24 },
-	{ STM32H7_ADC_SQR2, GENMASK(4, 0), 0 },
-	{ STM32H7_ADC_SQR2, GENMASK(10, 6), 6 },
-	{ STM32H7_ADC_SQR2, GENMASK(16, 12), 12 },
-	{ STM32H7_ADC_SQR2, GENMASK(22, 18), 18 },
-	{ STM32H7_ADC_SQR2, GENMASK(28, 24), 24 },
-	{ STM32H7_ADC_SQR3, GENMASK(4, 0), 0 },
-	{ STM32H7_ADC_SQR3, GENMASK(10, 6), 6 },
-	{ STM32H7_ADC_SQR3, GENMASK(16, 12), 12 },
-	{ STM32H7_ADC_SQR3, GENMASK(22, 18), 18 },
-	{ STM32H7_ADC_SQR3, GENMASK(28, 24), 24 },
-	{ STM32H7_ADC_SQR4, GENMASK(4, 0), 0 },
-	{ STM32H7_ADC_SQR4, GENMASK(10, 6), 6 },
-};
-
-/* STM32H7 external trigger sources for all instances */
-static struct stm32_adc_trig_info stm32h7_adc_trigs[] = {
-	{ TIM1_CH1, STM32_EXT0 },
-	{ TIM1_CH2, STM32_EXT1 },
-	{ TIM1_CH3, STM32_EXT2 },
-	{ TIM2_CH2, STM32_EXT3 },
-	{ TIM3_TRGO, STM32_EXT4 },
-	{ TIM4_CH4, STM32_EXT5 },
-	{ TIM8_TRGO, STM32_EXT7 },
-	{ TIM8_TRGO2, STM32_EXT8 },
-	{ TIM1_TRGO, STM32_EXT9 },
-	{ TIM1_TRGO2, STM32_EXT10 },
-	{ TIM2_TRGO, STM32_EXT11 },
-	{ TIM4_TRGO, STM32_EXT12 },
-	{ TIM6_TRGO, STM32_EXT13 },
-	{ TIM3_CH4, STM32_EXT15 },
-	{},
-};
-
-static const struct stm32_adc_regspec stm32h7_adc_regspec = {
-	.dr = STM32H7_ADC_DR,
-	.ier_eoc = { STM32H7_ADC_IER, STM32H7_EOCIE },
-	.isr_eoc = { STM32H7_ADC_ISR, STM32H7_EOC },
-	.sqr = stm32h7_sq,
-	.exten = { STM32H7_ADC_CFGR, STM32H7_EXTEN_MASK, STM32H7_EXTEN_SHIFT },
-	.extsel = { STM32H7_ADC_CFGR, STM32H7_EXTSEL_MASK,
-		    STM32H7_EXTSEL_SHIFT },
-	.res = { STM32H7_ADC_CFGR, STM32H7_RES_MASK, STM32H7_RES_SHIFT },
 };
 
 /**
@@ -1175,12 +1091,8 @@
 		 * Checking both stm32 timer trigger type and trig name
 		 * should be safe against arbitrary trigger names.
 		 */
-<<<<<<< HEAD
-		if (is_stm32_timer_trigger(trig) &&
-=======
 		if ((is_stm32_timer_trigger(trig) ||
 		     is_stm32_lptim_trigger(trig)) &&
->>>>>>> bb176f67
 		    !strcmp(adc->cfg->trigs[i].name, trig->name)) {
 			return adc->cfg->trigs[i].extsel;
 		}
@@ -1289,13 +1201,10 @@
 			return ret;
 	}
 
-<<<<<<< HEAD
-=======
 	/* Apply sampling time settings */
 	stm32_adc_writel(adc, regs->smpr[0], adc->smpr_val[0]);
 	stm32_adc_writel(adc, regs->smpr[1], adc->smpr_val[1]);
 
->>>>>>> bb176f67
 	/* Program chan number in regular sequence (SQ1) */
 	val = stm32_adc_readl(adc, regs->sqr[1].reg);
 	val &= ~regs->sqr[1].mask;
@@ -1737,12 +1646,9 @@
 	chan->scan_type.storagebits = 16;
 	chan->ext_info = stm32_adc_ext_info;
 
-<<<<<<< HEAD
-=======
 	/* Prepare sampling time settings */
 	stm32_adc_smpr_init(adc, chan->channel, smp);
 
->>>>>>> bb176f67
 	/* pre-build selected channels mask */
 	adc->pcsel |= BIT(chan->channel);
 }
@@ -1760,11 +1666,7 @@
 
 	num_channels = of_property_count_u32_elems(node, "st,adc-channels");
 	if (num_channels < 0 ||
-<<<<<<< HEAD
-	    num_channels >= adc_info->max_channels) {
-=======
 	    num_channels > adc_info->max_channels) {
->>>>>>> bb176f67
 		dev_err(&indio_dev->dev, "Bad st,adc-channels?\n");
 		return num_channels < 0 ? num_channels : -EINVAL;
 	}
@@ -1798,11 +1700,7 @@
 
 		stm32_adc_chan_init_one(indio_dev, &channels[scan_index],
 					&adc_info->channels[val],
-<<<<<<< HEAD
-					scan_index);
-=======
 					scan_index, smp);
->>>>>>> bb176f67
 		scan_index++;
 	}
 
@@ -1997,10 +1895,7 @@
 	.clk_required = true,
 	.start_conv = stm32f4_adc_start_conv,
 	.stop_conv = stm32f4_adc_stop_conv,
-<<<<<<< HEAD
-=======
 	.smp_cycles = stm32f4_adc_smp_cycles,
->>>>>>> bb176f67
 };
 
 static const struct stm32_adc_cfg stm32h7_adc_cfg = {
@@ -2012,10 +1907,7 @@
 	.stop_conv = stm32h7_adc_stop_conv,
 	.prepare = stm32h7_adc_prepare,
 	.unprepare = stm32h7_adc_unprepare,
-<<<<<<< HEAD
-=======
 	.smp_cycles = stm32h7_adc_smp_cycles,
->>>>>>> bb176f67
 };
 
 static const struct of_device_id stm32_adc_of_match[] = {

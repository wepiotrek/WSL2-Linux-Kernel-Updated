--- conflicted
+++ resolved
@@ -548,31 +548,6 @@
 	.io_resume			= qlcnic_82xx_io_resume,
 };
 
-<<<<<<< HEAD
-static void qlcnic_get_multiq_capability(struct qlcnic_adapter *adapter)
-{
-	struct qlcnic_hardware_context *ahw = adapter->ahw;
-	int num_tx_q;
-
-	if (ahw->msix_supported &&
-	    (ahw->extra_capability[0] & QLCNIC_FW_CAPABILITY_2_MULTI_TX)) {
-		num_tx_q = min_t(int, QLCNIC_DEF_NUM_TX_RINGS,
-				 num_online_cpus());
-		if (num_tx_q > 1) {
-			test_and_set_bit(__QLCNIC_MULTI_TX_UNIQUE,
-					 &adapter->state);
-			adapter->max_drv_tx_rings = num_tx_q;
-		}
-	} else {
-		adapter->max_drv_tx_rings = 1;
-	}
-}
-
-int qlcnic_enable_msix(struct qlcnic_adapter *adapter, u32 num_msix)
-{
-	struct pci_dev *pdev = adapter->pdev;
-	int max_tx_rings, max_sds_rings, tx_vector;
-=======
 static int qlcnic_check_multi_tx_capability(struct qlcnic_adapter *adapter)
 {
 	struct qlcnic_hardware_context *ahw = adapter->ahw;
@@ -635,7 +610,6 @@
 {
 	struct pci_dev *pdev = adapter->pdev;
 	int drv_tx_rings, drv_sds_rings, tx_vector;
->>>>>>> d8ec26d7
 	int err = -1, i;
 
 	if (adapter->flags & QLCNIC_TX_INTR_SHARED) {
@@ -673,21 +647,12 @@
 				adapter->ahw->num_msix = num_msix;
 				if (qlcnic_check_multi_tx(adapter) &&
 				    !adapter->ahw->diag_test &&
-<<<<<<< HEAD
-				    (adapter->max_drv_tx_rings > 1))
-					max_sds_rings = num_msix - max_tx_rings;
-				else
-					max_sds_rings = num_msix;
-
-				adapter->max_sds_rings = max_sds_rings;
-=======
 				    (adapter->drv_tx_rings > 1))
 					drv_sds_rings = num_msix - drv_tx_rings;
 				else
 					drv_sds_rings = num_msix;
 
 				adapter->drv_sds_rings = drv_sds_rings;
->>>>>>> d8ec26d7
 			}
 			dev_info(&pdev->dev, "using msi-x interrupts\n");
 			return err;
@@ -704,11 +669,7 @@
 			} else {
 				num_msix = rounddown_pow_of_two(err);
 				if (qlcnic_check_multi_tx(adapter))
-<<<<<<< HEAD
-					num_msix += max_tx_rings;
-=======
 					num_msix += drv_tx_rings;
->>>>>>> d8ec26d7
 			}
 
 			if (num_msix) {
@@ -761,33 +722,14 @@
 	return err;
 }
 
-<<<<<<< HEAD
-int qlcnic_82xx_setup_intr(struct qlcnic_adapter *adapter, u8 num_intr, int txq)
-=======
 int qlcnic_82xx_setup_intr(struct qlcnic_adapter *adapter)
->>>>>>> d8ec26d7
-{
-	struct qlcnic_hardware_context *ahw = adapter->ahw;
+{
 	int num_msix, err = 0;
 
 	num_msix = adapter->drv_sds_rings;
 
-<<<<<<< HEAD
-	if (ahw->msix_supported) {
-		num_msix = rounddown_pow_of_two(min_t(int, num_online_cpus(),
-						num_intr));
-		if (qlcnic_check_multi_tx(adapter)) {
-			if (txq)
-				adapter->max_drv_tx_rings = txq;
-			num_msix += adapter->max_drv_tx_rings;
-		}
-	} else {
-		num_msix = 1;
-	}
-=======
 	if (qlcnic_check_multi_tx(adapter))
 		num_msix += adapter->drv_tx_rings;
->>>>>>> d8ec26d7
 
 	err = qlcnic_enable_msix(adapter, num_msix);
 	if (err == -ENOMEM)
@@ -946,12 +888,8 @@
 			continue;
 
 		if (qlcnic_port_eswitch_cfg_capability(adapter)) {
-<<<<<<< HEAD
-			if (!qlcnic_83xx_enable_port_eswitch(adapter, pfn))
-=======
 			if (!qlcnic_83xx_set_port_eswitch_status(adapter, pfn,
 								 &id))
->>>>>>> d8ec26d7
 				adapter->npars[j].eswitch_status = true;
 			else
 				continue;
@@ -966,17 +904,6 @@
 		adapter->npars[j].min_bw = pci_info[i].tx_min_bw;
 		adapter->npars[j].max_bw = pci_info[i].tx_max_bw;
 
-<<<<<<< HEAD
-		j++;
-	}
-
-	if (qlcnic_82xx_check(adapter)) {
-		for (i = 0; i < QLCNIC_NIU_MAX_XG_PORTS; i++)
-			adapter->eswitch[i].flags |= QLCNIC_SWITCH_ENABLE;
-	} else if (!qlcnic_port_eswitch_cfg_capability(adapter)) {
-		for (i = 0; i < QLCNIC_NIU_MAX_XG_PORTS; i++)
-			qlcnic_enable_eswitch(adapter, i, 1);
-=======
 		memcpy(&adapter->npars[j].mac, &pci_info[i].mac, ETH_ALEN);
 		j++;
 	}
@@ -987,7 +914,6 @@
 	if (!qlcnic_port_eswitch_cfg_capability(adapter)) {
 		for (i = 0; i < QLCNIC_NIU_MAX_XG_PORTS; i++)
 			adapter->eswitch[i].flags |= QLCNIC_SWITCH_ENABLE;
->>>>>>> d8ec26d7
 	}
 
 	kfree(pci_info);
@@ -1734,11 +1660,7 @@
 		     !(adapter->flags & QLCNIC_TX_INTR_SHARED)) ||
 		    (qlcnic_82xx_check(adapter) &&
 		     qlcnic_check_multi_tx(adapter))) {
-<<<<<<< HEAD
-			for (ring = 0; ring < adapter->max_drv_tx_rings;
-=======
 			for (ring = 0; ring < adapter->drv_tx_rings;
->>>>>>> d8ec26d7
 			     ring++) {
 				tx_ring = &adapter->tx_ring[ring];
 				if (tx_ring->irq)
@@ -1852,11 +1774,7 @@
 
 	qlcnic_reset_rx_buffers_list(adapter);
 
-<<<<<<< HEAD
-	for (ring = 0; ring < adapter->max_drv_tx_rings; ring++)
-=======
 	for (ring = 0; ring < adapter->drv_tx_rings; ring++)
->>>>>>> d8ec26d7
 		qlcnic_release_tx_buffers(adapter, &adapter->tx_ring[ring]);
 }
 
@@ -1937,11 +1855,7 @@
 {
 	struct qlcnic_adapter *adapter = netdev_priv(netdev);
 	struct qlcnic_host_sds_ring *sds_ring;
-<<<<<<< HEAD
-	int max_tx_rings = adapter->max_drv_tx_rings;
-=======
 	int drv_tx_rings = adapter->drv_tx_rings;
->>>>>>> d8ec26d7
 	int ring;
 
 	clear_bit(__QLCNIC_DEV_UP, &adapter->state);
@@ -1957,13 +1871,8 @@
 	qlcnic_detach(adapter);
 
 	adapter->ahw->diag_test = 0;
-<<<<<<< HEAD
-	adapter->max_sds_rings = max_sds_rings;
-	adapter->max_drv_tx_rings = max_tx_rings;
-=======
 	adapter->drv_sds_rings = drv_sds_rings;
 	adapter->drv_tx_rings = drv_tx_rings;
->>>>>>> d8ec26d7
 
 	if (qlcnic_attach(adapter))
 		goto out;
@@ -2032,7 +1941,6 @@
 	adapter->drv_sds_rings = QLCNIC_SINGLE_RING;
 	adapter->ahw->diag_test = test;
 	adapter->ahw->linkup = 0;
-	adapter->max_drv_tx_rings = 1;
 
 	ret = qlcnic_attach(adapter);
 	if (ret) {
@@ -2200,11 +2108,7 @@
 		return err;
 	}
 
-<<<<<<< HEAD
-	qlcnic_dcb_init_dcbnl_ops(adapter);
-=======
 	qlcnic_dcb_init_dcbnl_ops(adapter->dcb);
->>>>>>> d8ec26d7
 
 	return 0;
 }
@@ -2271,11 +2175,7 @@
 
 	if (qlcnic_83xx_check(adapter) ||
 	    (qlcnic_82xx_check(adapter) && qlcnic_check_multi_tx(adapter))) {
-<<<<<<< HEAD
-		for (ring = 0; ring < adapter->max_drv_tx_rings; ring++) {
-=======
 		for (ring = 0; ring < adapter->drv_tx_rings; ring++) {
->>>>>>> d8ec26d7
 			tx_ring = &adapter->tx_ring[ring];
 			tx_ring->adapter = adapter;
 			if (adapter->flags & QLCNIC_MSIX_ENABLED) {
@@ -2301,17 +2201,6 @@
 
 	if (ahw->extra_capability[0] & QLCNIC_FW_CAPABILITY_SET_DRV_VER)
 		qlcnic_fw_cmd_set_drv_version(adapter, fw_cmd);
-}
-
-static int qlcnic_register_dcb(struct qlcnic_adapter *adapter)
-{
-	return __qlcnic_register_dcb(adapter);
-}
-
-void qlcnic_clear_dcb_ops(struct qlcnic_adapter *adapter)
-{
-	kfree(adapter->dcb);
-	adapter->dcb = NULL;
 }
 
 static int
@@ -2421,8 +2310,6 @@
 			dev_err(&pdev->dev, "Loading fw failed.Please Reboot\n"
 				"\t\tIf reboot doesn't help, try flashing the card\n");
 			goto err_out_maintenance_mode;
-<<<<<<< HEAD
-=======
 		}
 
 		/* compute and set default and max tx/sds rings */
@@ -2438,41 +2325,19 @@
 		} else {
 			qlcnic_set_tx_ring_count(adapter, QLCNIC_SINGLE_RING);
 			qlcnic_set_sds_ring_count(adapter, QLCNIC_SINGLE_RING);
->>>>>>> d8ec26d7
-		}
-
-		qlcnic_get_multiq_capability(adapter);
-
-		if ((adapter->ahw->act_pci_func > 2) &&
-		    qlcnic_check_multi_tx(adapter)) {
-			adapter->max_drv_tx_rings = QLCNIC_DEF_NUM_TX_RINGS;
-			dev_info(&adapter->pdev->dev,
-				 "vNIC mode enabled, Set max TX rings = %d\n",
-				 adapter->max_drv_tx_rings);
-		}
-
-		if (!qlcnic_check_multi_tx(adapter)) {
-			clear_bit(__QLCNIC_MULTI_TX_UNIQUE, &adapter->state);
-			adapter->max_drv_tx_rings = 1;
-		}
+		}
+
 		err = qlcnic_setup_idc_param(adapter);
 		if (err)
 			goto err_out_free_hw;
 
 		adapter->flags |= QLCNIC_NEED_FLR;
 
-<<<<<<< HEAD
-		if (adapter->dcb && qlcnic_dcb_attach(adapter))
-			qlcnic_clear_dcb_ops(adapter);
-
-=======
 		dcb = adapter->dcb;
 
 		if (dcb && qlcnic_dcb_attach(dcb))
 			qlcnic_clear_dcb_ops(dcb);
->>>>>>> d8ec26d7
 	} else if (qlcnic_83xx_check(adapter)) {
-		adapter->max_drv_tx_rings = 1;
 		qlcnic_83xx_check_vf(adapter, ent);
 		adapter->portnum = adapter->ahw->pci_func;
 		err = qlcnic_83xx_init(adapter, pci_using_dac);
@@ -2519,11 +2384,7 @@
 			 "Device does not support MSI interrupts\n");
 
 	if (qlcnic_82xx_check(adapter)) {
-<<<<<<< HEAD
-		err = qlcnic_setup_intr(adapter, 0, 0);
-=======
 		err = qlcnic_setup_intr(adapter);
->>>>>>> d8ec26d7
 		if (err) {
 			dev_err(&pdev->dev, "Failed to setup interrupt\n");
 			goto err_out_disable_msi;
@@ -2597,10 +2458,6 @@
 	return err;
 
 err_out_maintenance_mode:
-<<<<<<< HEAD
-	netdev->netdev_ops = &qlcnic_netdev_failed_ops;
-	SET_ETHTOOL_OPS(netdev, &qlcnic_ethtool_failed_ops);
-=======
 	set_bit(__QLCNIC_MAINTENANCE_MODE, &adapter->state);
 	netdev->netdev_ops = &qlcnic_netdev_failed_ops;
 	SET_ETHTOOL_OPS(netdev, &qlcnic_ethtool_failed_ops);
@@ -2611,7 +2468,6 @@
 	else
 		ahw->board_type = QLCNIC_BRDTYPE_P3P_10G_SFP_PLUS;
 
->>>>>>> d8ec26d7
 	err = register_netdev(netdev);
 
 	if (err) {
@@ -2642,11 +2498,7 @@
 	qlcnic_cancel_idc_work(adapter);
 	ahw = adapter->ahw;
 
-<<<<<<< HEAD
-	qlcnic_dcb_free(adapter);
-=======
 	qlcnic_dcb_free(adapter->dcb);
->>>>>>> d8ec26d7
 
 	unregister_netdev(netdev);
 	qlcnic_sriov_cleanup(adapter);
@@ -2737,18 +2589,11 @@
 static int qlcnic_open(struct net_device *netdev)
 {
 	struct qlcnic_adapter *adapter = netdev_priv(netdev);
-	u32 state;
 	int err;
 
-<<<<<<< HEAD
-	state = QLC_SHARED_REG_RD32(adapter, QLCNIC_CRB_DEV_STATE);
-	if (state == QLCNIC_DEV_FAILED || state == QLCNIC_DEV_BADBAD) {
-		netdev_err(netdev, "%s: Device is in FAILED state\n", __func__);
-=======
 	if (test_bit(__QLCNIC_MAINTENANCE_MODE, &adapter->state)) {
 		netdev_err(netdev, "%s: Device is in non-operational state\n",
 			   __func__);
->>>>>>> d8ec26d7
 
 		return -EIO;
 	}
@@ -2910,26 +2755,6 @@
 						      QLCNIC_FORCE_FW_DUMP_KEY);
 	} else {
 		netdev_info(netdev, "Tx timeout, reset adapter context.\n");
-<<<<<<< HEAD
-		if (qlcnic_82xx_check(adapter)) {
-			for (ring = 0; ring < adapter->max_drv_tx_rings;
-			     ring++) {
-				tx_ring = &adapter->tx_ring[ring];
-				dev_info(&netdev->dev, "ring=%d\n", ring);
-				dev_info(&netdev->dev, "crb_intr_mask=%d\n",
-					 readl(tx_ring->crb_intr_mask));
-				dev_info(&netdev->dev, "producer=%d\n",
-					 readl(tx_ring->crb_cmd_producer));
-				dev_info(&netdev->dev, "sw_consumer = %d\n",
-					 tx_ring->sw_consumer);
-				dev_info(&netdev->dev, "hw_consumer = %d\n",
-					 le32_to_cpu(*(tx_ring->hw_consumer)));
-				dev_info(&netdev->dev, "xmit-on=%llu\n",
-					 tx_ring->xmit_on);
-				dev_info(&netdev->dev, "xmit-off=%llu\n",
-					 tx_ring->xmit_off);
-			}
-=======
 		for (ring = 0; ring < adapter->drv_tx_rings; ring++) {
 			tx_ring = &adapter->tx_ring[ring];
 			netdev_info(netdev, "Tx ring=%d\n", ring);
@@ -2945,7 +2770,6 @@
 				    tx_ring->tx_stats.xmit_called,
 				    tx_ring->tx_stats.xmit_on,
 				    tx_ring->tx_stats.xmit_off);
->>>>>>> d8ec26d7
 		}
 		adapter->ahw->reset_context = 1;
 	}
@@ -3482,13 +3306,6 @@
 		return;
 
 	state = QLC_SHARED_REG_RD32(adapter, QLCNIC_CRB_DEV_STATE);
-	if (state == QLCNIC_DEV_FAILED || state == QLCNIC_DEV_BADBAD) {
-		netdev_err(adapter->netdev, "%s: Device is in FAILED state\n",
-			   __func__);
-		qlcnic_api_unlock(adapter);
-
-		return;
-	}
 
 	if (test_bit(__QLCNIC_MAINTENANCE_MODE, &adapter->state)) {
 		netdev_err(adapter->netdev, "%s: Device is in non-operational state\n",
@@ -3558,11 +3375,7 @@
 		return;
 	}
 attach:
-<<<<<<< HEAD
-	qlcnic_dcb_get_info(adapter);
-=======
 	qlcnic_dcb_get_info(adapter->dcb);
->>>>>>> d8ec26d7
 
 	if (netif_running(netdev)) {
 		if (qlcnic_up(adapter, netdev))
@@ -3740,11 +3553,7 @@
 	qlcnic_clr_drv_state(adapter);
 	kfree(adapter->msix_entries);
 	adapter->msix_entries = NULL;
-<<<<<<< HEAD
-	err = qlcnic_setup_intr(adapter, 0, 0);
-=======
 	err = qlcnic_setup_intr(adapter);
->>>>>>> d8ec26d7
 
 	if (err) {
 		kfree(adapter->msix_entries);
@@ -3834,7 +3643,6 @@
 		dev_err(&pdev->dev, "AER error_detected handler not registered.\n");
 		return PCI_ERS_RESULT_DISCONNECT;
 	}
-<<<<<<< HEAD
 }
 
 static pci_ers_result_t qlcnic_io_slot_reset(struct pci_dev *pdev)
@@ -3861,34 +3669,6 @@
 		dev_err(&pdev->dev, "AER resume handler not registered.\n");
 }
 
-=======
-}
-
-static pci_ers_result_t qlcnic_io_slot_reset(struct pci_dev *pdev)
-{
-	struct qlcnic_adapter *adapter = pci_get_drvdata(pdev);
-	struct qlcnic_hardware_ops *hw_ops = adapter->ahw->hw_ops;
-
-	if (hw_ops->io_slot_reset) {
-		return hw_ops->io_slot_reset(pdev);
-	} else {
-		dev_err(&pdev->dev, "AER slot_reset handler not registered.\n");
-		return PCI_ERS_RESULT_DISCONNECT;
-	}
-}
-
-static void qlcnic_io_resume(struct pci_dev *pdev)
-{
-	struct qlcnic_adapter *adapter = pci_get_drvdata(pdev);
-	struct qlcnic_hardware_ops *hw_ops = adapter->ahw->hw_ops;
-
-	if (hw_ops->io_resume)
-		hw_ops->io_resume(pdev);
-	else
-		dev_err(&pdev->dev, "AER resume handler not registered.\n");
-}
-
->>>>>>> d8ec26d7
 
 static int
 qlcnicvf_start_firmware(struct qlcnic_adapter *adapter)
@@ -3918,61 +3698,6 @@
 	return err;
 }
 
-<<<<<<< HEAD
-int qlcnic_validate_max_tx_rings(struct qlcnic_adapter *adapter, u32 txq)
-{
-	struct net_device *netdev = adapter->netdev;
-	u8 max_hw = QLCNIC_MAX_TX_RINGS;
-	u32 max_allowed;
-
-	if (!qlcnic_use_msi_x && !qlcnic_use_msi) {
-		netdev_err(netdev, "No Multi TX-Q support in INT-x mode\n");
-		return -EINVAL;
-	}
-
-	if (!qlcnic_check_multi_tx(adapter)) {
-		netdev_err(netdev, "No Multi TX-Q support\n");
-		return -EINVAL;
-	}
-
-	if (txq > QLCNIC_MAX_TX_RINGS) {
-		netdev_err(netdev, "Invalid ring count\n");
-		return -EINVAL;
-	}
-
-	max_allowed = rounddown_pow_of_two(min_t(int, max_hw,
-						 num_online_cpus()));
-	if ((txq > max_allowed) || !is_power_of_2(txq)) {
-		if (!is_power_of_2(txq))
-			netdev_err(netdev,
-				   "TX queue should be a power of 2\n");
-		if (txq > num_online_cpus())
-			netdev_err(netdev,
-				   "Tx queue should not be higher than [%u], number of online CPUs in the system\n",
-				   num_online_cpus());
-		netdev_err(netdev, "Unable to configure %u Tx rings\n", txq);
-		return -EINVAL;
-	}
-
-	return 0;
-}
-
-int qlcnic_validate_max_rss(struct qlcnic_adapter *adapter,
-				__u32 val)
-{
-	struct net_device *netdev = adapter->netdev;
-	u8 max_hw = adapter->ahw->max_rx_ques;
-	u32 max_allowed;
-
-	if (!qlcnic_use_msi_x && !qlcnic_use_msi) {
-		netdev_err(netdev, "No RSS support in INT-x mode\n");
-		return -EINVAL;
-	}
-
-	if (val > QLCNIC_MAX_SDS_RINGS) {
-		netdev_err(netdev, "RSS value should not be higher than %u\n",
-			   QLCNIC_MAX_SDS_RINGS);
-=======
 int qlcnic_validate_rings(struct qlcnic_adapter *adapter, __u32 ring_cnt,
 			  int queue_type)
 {
@@ -3993,7 +3718,6 @@
 
 	if (!qlcnic_use_msi_x && !qlcnic_use_msi) {
 		netdev_err(netdev, "No RSS/TSS support in INT-x mode\n");
->>>>>>> d8ec26d7
 		return -EINVAL;
 	}
 
@@ -4030,27 +3754,13 @@
 	return 0;
 }
 
-<<<<<<< HEAD
-int qlcnic_set_max_rss(struct qlcnic_adapter *adapter, u8 data, int txq)
-=======
 int qlcnic_setup_rings(struct qlcnic_adapter *adapter, u8 rx_cnt, u8 tx_cnt)
->>>>>>> d8ec26d7
 {
 	struct net_device *netdev = adapter->netdev;
-<<<<<<< HEAD
-	int num_msix;
-=======
 	int err;
->>>>>>> d8ec26d7
 
 	if (test_bit(__QLCNIC_RESETTING, &adapter->state))
 		return -EBUSY;
-
-	if (qlcnic_82xx_check(adapter) && !qlcnic_use_msi_x &&
-	    !qlcnic_use_msi) {
-		netdev_err(netdev, "No RSS support in INT-x mode\n");
-		return -EINVAL;
-	}
 
 	netif_device_detach(netdev);
 	if (netif_running(netdev))
@@ -4058,29 +3768,13 @@
 
 	qlcnic_detach(adapter);
 
-	if (qlcnic_82xx_check(adapter)) {
-		if (txq != 0)
-			adapter->max_drv_tx_rings = txq;
-
-		if (qlcnic_check_multi_tx(adapter) &&
-		    (txq > adapter->max_drv_tx_rings))
-			num_msix = adapter->max_drv_tx_rings;
-		else
-			num_msix = data;
-	}
-
 	if (qlcnic_83xx_check(adapter)) {
 		qlcnic_83xx_free_mbx_intr(adapter);
 		qlcnic_83xx_enable_mbx_poll(adapter);
 	}
 
-	netif_set_real_num_tx_queues(netdev, adapter->max_drv_tx_rings);
-
 	qlcnic_teardown_intr(adapter);
 
-<<<<<<< HEAD
-	err = qlcnic_setup_intr(adapter, data, txq);
-=======
 	/* compute and set default and max tx/sds rings */
 	qlcnic_set_tx_ring_count(adapter, tx_cnt);
 	qlcnic_set_sds_ring_count(adapter, rx_cnt);
@@ -4088,7 +3782,6 @@
 	netif_set_real_num_tx_queues(netdev, adapter->drv_tx_rings);
 
 	err = qlcnic_setup_intr(adapter);
->>>>>>> d8ec26d7
 	if (err) {
 		kfree(adapter->msix_entries);
 		netdev_err(netdev, "failed to setup interrupt\n");

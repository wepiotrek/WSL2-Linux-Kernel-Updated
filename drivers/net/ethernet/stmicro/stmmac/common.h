/*******************************************************************************
  STMMAC Common Header File

  Copyright (C) 2007-2009  STMicroelectronics Ltd

  This program is free software; you can redistribute it and/or modify it
  under the terms and conditions of the GNU General Public License,
  version 2, as published by the Free Software Foundation.

  This program is distributed in the hope it will be useful, but WITHOUT
  ANY WARRANTY; without even the implied warranty of MERCHANTABILITY or
  FITNESS FOR A PARTICULAR PURPOSE.  See the GNU General Public License for
  more details.

  You should have received a copy of the GNU General Public License along with
  this program; if not, write to the Free Software Foundation, Inc.,
  51 Franklin St - Fifth Floor, Boston, MA 02110-1301 USA.

  The full GNU General Public License is included in this distribution in
  the file called "COPYING".

  Author: Giuseppe Cavallaro <peppe.cavallaro@st.com>
*******************************************************************************/

#ifndef __COMMON_H__
#define __COMMON_H__

#include <linux/etherdevice.h>
#include <linux/netdevice.h>
#include <linux/phy.h>
#include <linux/module.h>
#if defined(CONFIG_VLAN_8021Q) || defined(CONFIG_VLAN_8021Q_MODULE)
#define STMMAC_VLAN_TAG_USED
#include <linux/if_vlan.h>
#endif

#include "descs.h"
#include "mmc.h"

/* Synopsys Core versions */
#define	DWMAC_CORE_3_40	0x34
#define	DWMAC_CORE_3_50	0x35

#undef FRAME_FILTER_DEBUG
/* #define FRAME_FILTER_DEBUG */

struct stmmac_extra_stats {
	/* Transmit errors */
	unsigned long tx_underflow ____cacheline_aligned;
	unsigned long tx_carrier;
	unsigned long tx_losscarrier;
	unsigned long vlan_tag;
	unsigned long tx_deferred;
	unsigned long tx_vlan;
	unsigned long tx_jabber;
	unsigned long tx_frame_flushed;
	unsigned long tx_payload_error;
	unsigned long tx_ip_header_error;
	/* Receive errors */
	unsigned long rx_desc;
	unsigned long sa_filter_fail;
	unsigned long overflow_error;
	unsigned long ipc_csum_error;
	unsigned long rx_collision;
	unsigned long rx_crc;
	unsigned long dribbling_bit;
	unsigned long rx_length;
	unsigned long rx_mii;
	unsigned long rx_multicast;
	unsigned long rx_gmac_overflow;
	unsigned long rx_watchdog;
	unsigned long da_rx_filter_fail;
	unsigned long sa_rx_filter_fail;
	unsigned long rx_missed_cntr;
	unsigned long rx_overflow_cntr;
	unsigned long rx_vlan;
	/* Tx/Rx IRQ error info */
	unsigned long tx_undeflow_irq;
	unsigned long tx_process_stopped_irq;
	unsigned long tx_jabber_irq;
	unsigned long rx_overflow_irq;
	unsigned long rx_buf_unav_irq;
	unsigned long rx_process_stopped_irq;
	unsigned long rx_watchdog_irq;
	unsigned long tx_early_irq;
	unsigned long fatal_bus_error_irq;
	/* Tx/Rx IRQ Events */
	unsigned long rx_early_irq;
	unsigned long threshold;
	unsigned long tx_pkt_n;
	unsigned long rx_pkt_n;
	unsigned long normal_irq_n;
	unsigned long rx_normal_irq_n;
	unsigned long napi_poll;
	unsigned long tx_normal_irq_n;
	unsigned long tx_clean;
	unsigned long tx_reset_ic_bit;
	unsigned long irq_receive_pmt_irq_n;
	/* MMC info */
	unsigned long mmc_tx_irq_n;
	unsigned long mmc_rx_irq_n;
	unsigned long mmc_rx_csum_offload_irq_n;
	/* EEE */
	unsigned long irq_tx_path_in_lpi_mode_n;
	unsigned long irq_tx_path_exit_lpi_mode_n;
	unsigned long irq_rx_path_in_lpi_mode_n;
	unsigned long irq_rx_path_exit_lpi_mode_n;
	unsigned long phy_eee_wakeup_error_n;
	/* Extended RDES status */
	unsigned long ip_hdr_err;
	unsigned long ip_payload_err;
	unsigned long ip_csum_bypassed;
	unsigned long ipv4_pkt_rcvd;
	unsigned long ipv6_pkt_rcvd;
	unsigned long rx_msg_type_ext_no_ptp;
	unsigned long rx_msg_type_sync;
	unsigned long rx_msg_type_follow_up;
	unsigned long rx_msg_type_delay_req;
	unsigned long rx_msg_type_delay_resp;
	unsigned long rx_msg_type_pdelay_req;
	unsigned long rx_msg_type_pdelay_resp;
	unsigned long rx_msg_type_pdelay_follow_up;
	unsigned long ptp_frame_type;
	unsigned long ptp_ver;
	unsigned long timestamp_dropped;
	unsigned long av_pkt_rcvd;
	unsigned long av_tagged_pkt_rcvd;
	unsigned long vlan_tag_priority_val;
	unsigned long l3_filter_match;
	unsigned long l4_filter_match;
	unsigned long l3_l4_filter_no_match;
	/* PCS */
	unsigned long irq_pcs_ane_n;
	unsigned long irq_pcs_link_n;
	unsigned long irq_rgmii_n;
	unsigned long pcs_link;
	unsigned long pcs_duplex;
	unsigned long pcs_speed;
};

/* CSR Frequency Access Defines*/
#define CSR_F_35M	35000000
#define CSR_F_60M	60000000
#define CSR_F_100M	100000000
#define CSR_F_150M	150000000
#define CSR_F_250M	250000000
#define CSR_F_300M	300000000

#define	MAC_CSR_H_FRQ_MASK	0x20

#define HASH_TABLE_SIZE 64
#define PAUSE_TIME 0x200

/* Flow Control defines */
#define FLOW_OFF	0
#define FLOW_RX		1
#define FLOW_TX		2
#define FLOW_AUTO	(FLOW_TX | FLOW_RX)

/* PCS defines */
#define STMMAC_PCS_RGMII	(1 << 0)
#define STMMAC_PCS_SGMII	(1 << 1)
#define STMMAC_PCS_TBI		(1 << 2)
#define STMMAC_PCS_RTBI		(1 << 3)

#define SF_DMA_MODE 1		/* DMA STORE-AND-FORWARD Operation Mode */

/* DAM HW feature register fields */
#define DMA_HW_FEAT_MIISEL	0x00000001	/* 10/100 Mbps Support */
#define DMA_HW_FEAT_GMIISEL	0x00000002	/* 1000 Mbps Support */
#define DMA_HW_FEAT_HDSEL	0x00000004	/* Half-Duplex Support */
#define DMA_HW_FEAT_EXTHASHEN	0x00000008	/* Expanded DA Hash Filter */
#define DMA_HW_FEAT_HASHSEL	0x00000010	/* HASH Filter */
#define DMA_HW_FEAT_ADDMAC	0x00000020	/* Multiple MAC Addr Reg */
#define DMA_HW_FEAT_PCSSEL	0x00000040	/* PCS registers */
#define DMA_HW_FEAT_L3L4FLTREN	0x00000080	/* Layer 3 & Layer 4 Feature */
#define DMA_HW_FEAT_SMASEL	0x00000100	/* SMA(MDIO) Interface */
#define DMA_HW_FEAT_RWKSEL	0x00000200	/* PMT Remote Wakeup */
#define DMA_HW_FEAT_MGKSEL	0x00000400	/* PMT Magic Packet */
#define DMA_HW_FEAT_MMCSEL	0x00000800	/* RMON Module */
#define DMA_HW_FEAT_TSVER1SEL	0x00001000	/* Only IEEE 1588-2002 */
#define DMA_HW_FEAT_TSVER2SEL	0x00002000	/* IEEE 1588-2008 PTPv2 */
#define DMA_HW_FEAT_EEESEL	0x00004000	/* Energy Efficient Ethernet */
#define DMA_HW_FEAT_AVSEL	0x00008000	/* AV Feature */
#define DMA_HW_FEAT_TXCOESEL	0x00010000	/* Checksum Offload in Tx */
#define DMA_HW_FEAT_RXTYP1COE	0x00020000	/* IP COE (Type 1) in Rx */
#define DMA_HW_FEAT_RXTYP2COE	0x00040000	/* IP COE (Type 2) in Rx */
#define DMA_HW_FEAT_RXFIFOSIZE	0x00080000	/* Rx FIFO > 2048 Bytes */
#define DMA_HW_FEAT_RXCHCNT	0x00300000	/* No. additional Rx Channels */
#define DMA_HW_FEAT_TXCHCNT	0x00c00000	/* No. additional Tx Channels */
#define DMA_HW_FEAT_ENHDESSEL	0x01000000	/* Alternate Descriptor */
/* Timestamping with Internal System Time */
#define DMA_HW_FEAT_INTTSEN	0x02000000
#define DMA_HW_FEAT_FLEXIPPSEN	0x04000000	/* Flexible PPS Output */
#define DMA_HW_FEAT_SAVLANINS	0x08000000	/* Source Addr or VLAN */
#define DMA_HW_FEAT_ACTPHYIF	0x70000000	/* Active/selected PHY iface */
#define DEFAULT_DMA_PBL		8

/* Max/Min RI Watchdog Timer count value */
#define MAX_DMA_RIWT		0xff
#define MIN_DMA_RIWT		0x20
/* Tx coalesce parameters */
#define STMMAC_COAL_TX_TIMER	40000
#define STMMAC_MAX_COAL_TX_TICK	100000
#define STMMAC_TX_MAX_FRAMES	256
#define STMMAC_TX_FRAMES	64

/* Rx IPC status */
enum rx_frame_status {
	good_frame = 0,
	discard_frame = 1,
	csum_none = 2,
	llc_snap = 4,
};

enum dma_irq_status {
	tx_hard_error = 0x1,
	tx_hard_error_bump_tc = 0x2,
	handle_rx = 0x4,
	handle_tx = 0x8,
};

#define	CORE_IRQ_TX_PATH_IN_LPI_MODE	(1 << 0)
#define	CORE_IRQ_TX_PATH_EXIT_LPI_MODE	(1 << 1)
#define	CORE_IRQ_RX_PATH_IN_LPI_MODE	(1 << 2)
#define	CORE_IRQ_RX_PATH_EXIT_LPI_MODE	(1 << 3)

#define	CORE_PCS_ANE_COMPLETE		(1 << 5)
#define	CORE_PCS_LINK_STATUS		(1 << 6)
#define	CORE_RGMII_IRQ			(1 << 7)

struct rgmii_adv {
	unsigned int pause;
	unsigned int duplex;
	unsigned int lp_pause;
	unsigned int lp_duplex;
};

#define STMMAC_PCS_PAUSE	1
#define STMMAC_PCS_ASYM_PAUSE	2

/* DMA HW capabilities */
struct dma_features {
	unsigned int mbps_10_100;
	unsigned int mbps_1000;
	unsigned int half_duplex;
	unsigned int hash_filter;
	unsigned int multi_addr;
	unsigned int pcs;
	unsigned int sma_mdio;
	unsigned int pmt_remote_wake_up;
	unsigned int pmt_magic_frame;
	unsigned int rmon;
	/* IEEE 1588-2002 */
	unsigned int time_stamp;
	/* IEEE 1588-2008 */
	unsigned int atime_stamp;
	/* 802.3az - Energy-Efficient Ethernet (EEE) */
	unsigned int eee;
	unsigned int av;
	/* TX and RX csum */
	unsigned int tx_coe;
	unsigned int rx_coe_type1;
	unsigned int rx_coe_type2;
	unsigned int rxfifo_over_2048;
	/* TX and RX number of channels */
	unsigned int number_rx_channel;
	unsigned int number_tx_channel;
	/* Alternate (enhanced) DESC mode */
	unsigned int enh_desc;
};

/* GMAC TX FIFO is 8K, Rx FIFO is 16K */
#define BUF_SIZE_16KiB 16384
#define BUF_SIZE_8KiB 8192
#define BUF_SIZE_4KiB 4096
#define BUF_SIZE_2KiB 2048

/* Power Down and WOL */
#define PMT_NOT_SUPPORTED 0
#define PMT_SUPPORTED 1

/* Common MAC defines */
#define MAC_CTRL_REG		0x00000000	/* MAC Control */
#define MAC_ENABLE_TX		0x00000008	/* Transmitter Enable */
#define MAC_RNABLE_RX		0x00000004	/* Receiver Enable */

/* Default LPI timers */
#define STMMAC_DEFAULT_LIT_LS	0x3E8
#define STMMAC_DEFAULT_TWT_LS	0x1E

#define STMMAC_CHAIN_MODE	0x1
#define STMMAC_RING_MODE	0x2

#define JUMBO_LEN		9000

struct stmmac_desc_ops {
	/* DMA RX descriptor ring initialization */
	void (*init_rx_desc) (struct dma_desc *p, int disable_rx_ic, int mode,
			      int end);
	/* DMA TX descriptor ring initialization */
	void (*init_tx_desc) (struct dma_desc *p, int mode, int end);

	/* Invoked by the xmit function to prepare the tx descriptor */
	void (*prepare_tx_desc) (struct dma_desc *p, int is_fs, int len,
				 int csum_flag, int mode);
	/* Set/get the owner of the descriptor */
	void (*set_tx_owner) (struct dma_desc *p);
	int (*get_tx_owner) (struct dma_desc *p);
	/* Invoked by the xmit function to close the tx descriptor */
	void (*close_tx_desc) (struct dma_desc *p);
	/* Clean the tx descriptor as soon as the tx irq is received */
	void (*release_tx_desc) (struct dma_desc *p, int mode);
	/* Clear interrupt on tx frame completion. When this bit is
	 * set an interrupt happens as soon as the frame is transmitted */
	void (*clear_tx_ic) (struct dma_desc *p);
	/* Last tx segment reports the transmit status */
	int (*get_tx_ls) (struct dma_desc *p);
	/* Return the transmit status looking at the TDES1 */
	int (*tx_status) (void *data, struct stmmac_extra_stats *x,
			  struct dma_desc *p, void __iomem *ioaddr);
	/* Get the buffer size from the descriptor */
	int (*get_tx_len) (struct dma_desc *p);
	/* Handle extra events on specific interrupts hw dependent */
	int (*get_rx_owner) (struct dma_desc *p);
	void (*set_rx_owner) (struct dma_desc *p);
	/* Get the receive frame size */
	int (*get_rx_frame_len) (struct dma_desc *p, int rx_coe_type);
	/* Return the reception status looking at the RDES1 */
	int (*rx_status) (void *data, struct stmmac_extra_stats *x,
			  struct dma_desc *p);
	void (*rx_extended_status) (void *data, struct stmmac_extra_stats *x,
				    struct dma_extended_desc *p);
	/* Set tx timestamp enable bit */
	void (*enable_tx_timestamp) (struct dma_desc *p);
	/* get tx timestamp status */
	int (*get_tx_timestamp_status) (struct dma_desc *p);
	/* get timestamp value */
	 u64(*get_timestamp) (void *desc, u32 ats);
	/* get rx timestamp status */
	int (*get_rx_timestamp_status) (void *desc, u32 ats);
};

struct stmmac_dma_ops {
	/* DMA core initialization */
	int (*init) (void __iomem *ioaddr, int pbl, int fb, int mb,
		     int burst_len, u32 dma_tx, u32 dma_rx, int atds);
	/* Dump DMA registers */
	void (*dump_regs) (void __iomem *ioaddr);
	/* Set tx/rx threshold in the csr6 register
	 * An invalid value enables the store-and-forward mode */
	void (*dma_mode) (void __iomem *ioaddr, int txmode, int rxmode);
	/* To track extra statistic (if supported) */
	void (*dma_diagnostic_fr) (void *data, struct stmmac_extra_stats *x,
				   void __iomem *ioaddr);
	void (*enable_dma_transmission) (void __iomem *ioaddr);
	void (*enable_dma_irq) (void __iomem *ioaddr);
	void (*disable_dma_irq) (void __iomem *ioaddr);
	void (*start_tx) (void __iomem *ioaddr);
	void (*stop_tx) (void __iomem *ioaddr);
	void (*start_rx) (void __iomem *ioaddr);
	void (*stop_rx) (void __iomem *ioaddr);
	int (*dma_interrupt) (void __iomem *ioaddr,
			      struct stmmac_extra_stats *x);
	/* If supported then get the optional core features */
	unsigned int (*get_hw_feature) (void __iomem *ioaddr);
	/* Program the HW RX Watchdog */
	void (*rx_watchdog) (void __iomem *ioaddr, u32 riwt);
};

struct mac_device_info;

struct stmmac_ops {
	/* MAC core initialization */
	void (*core_init)(struct mac_device_info *hw, int mtu);
	/* Enable and verify that the IPC module is supported */
	int (*rx_ipc)(struct mac_device_info *hw);
	/* Dump MAC registers */
	void (*dump_regs)(struct mac_device_info *hw);
	/* Handle extra events on specific interrupts hw dependent */
	int (*host_irq_status)(struct mac_device_info *hw,
			       struct stmmac_extra_stats *x);
	/* Multicast filter setting */
	void (*set_filter)(struct mac_device_info *hw, struct net_device *dev);
	/* Flow control setting */
	void (*flow_ctrl)(struct mac_device_info *hw, unsigned int duplex,
			  unsigned int fc, unsigned int pause_time);
	/* Set power management mode (e.g. magic frame) */
	void (*pmt)(struct mac_device_info *hw, unsigned long mode);
	/* Set/Get Unicast MAC addresses */
	void (*set_umac_addr)(struct mac_device_info *hw, unsigned char *addr,
			      unsigned int reg_n);
	void (*get_umac_addr)(struct mac_device_info *hw, unsigned char *addr,
			      unsigned int reg_n);
	void (*set_eee_mode)(struct mac_device_info *hw);
	void (*reset_eee_mode)(struct mac_device_info *hw);
	void (*set_eee_timer)(struct mac_device_info *hw, int ls, int tw);
	void (*set_eee_pls)(struct mac_device_info *hw, int link);
	void (*ctrl_ane)(struct mac_device_info *hw, bool restart);
	void (*get_adv)(struct mac_device_info *hw, struct rgmii_adv *adv);
};

struct stmmac_hwtimestamp {
	void (*config_hw_tstamping) (void __iomem *ioaddr, u32 data);
	void (*config_sub_second_increment) (void __iomem *ioaddr);
	int (*init_systime) (void __iomem *ioaddr, u32 sec, u32 nsec);
	int (*config_addend) (void __iomem *ioaddr, u32 addend);
	int (*adjust_systime) (void __iomem *ioaddr, u32 sec, u32 nsec,
			       int add_sub);
	 u64(*get_systime) (void __iomem *ioaddr);
};

struct mac_link {
	int port;
	int duplex;
	int speed;
};

struct mii_regs {
	unsigned int addr;	/* MII Address */
	unsigned int data;	/* MII Data */
};

struct stmmac_mode_ops {
	void (*init) (void *des, dma_addr_t phy_addr, unsigned int size,
		      unsigned int extend_desc);
	unsigned int (*is_jumbo_frm) (int len, int ehn_desc);
	int (*jumbo_frm)(void *priv, struct sk_buff *skb, int csum);
	int (*set_16kib_bfsize)(int mtu);
	void (*init_desc3)(struct dma_desc *p);
	void (*refill_desc3) (void *priv, struct dma_desc *p);
	void (*clean_desc3) (void *priv, struct dma_desc *p);
};

struct mac_device_info {
	const struct stmmac_ops *mac;
	const struct stmmac_desc_ops *desc;
	const struct stmmac_dma_ops *dma;
	const struct stmmac_mode_ops *mode;
	const struct stmmac_hwtimestamp *ptp;
	struct mii_regs mii;	/* MII register Addresses */
	struct mac_link link;
	unsigned int synopsys_uid;
	void __iomem *pcsr;     /* vpointer to device CSRs */
	int multicast_filter_bins;
	int unicast_filter_entries;
	int mcast_bits_log2;
<<<<<<< HEAD
=======
	unsigned int rx_csum;
>>>>>>> 9e82bf01
};

struct mac_device_info *dwmac1000_setup(void __iomem *ioaddr, int mcbins,
					int perfect_uc_entries);
struct mac_device_info *dwmac100_setup(void __iomem *ioaddr);

void stmmac_set_mac_addr(void __iomem *ioaddr, u8 addr[6],
			 unsigned int high, unsigned int low);
void stmmac_get_mac_addr(void __iomem *ioaddr, unsigned char *addr,
			 unsigned int high, unsigned int low);

void stmmac_set_mac(void __iomem *ioaddr, bool enable);

void dwmac_dma_flush_tx_fifo(void __iomem *ioaddr);
extern const struct stmmac_mode_ops ring_mode_ops;
extern const struct stmmac_mode_ops chain_mode_ops;

#endif /* __COMMON_H__ */<|MERGE_RESOLUTION|>--- conflicted
+++ resolved
@@ -445,10 +445,7 @@
 	int multicast_filter_bins;
 	int unicast_filter_entries;
 	int mcast_bits_log2;
-<<<<<<< HEAD
-=======
 	unsigned int rx_csum;
->>>>>>> 9e82bf01
 };
 
 struct mac_device_info *dwmac1000_setup(void __iomem *ioaddr, int mcbins,

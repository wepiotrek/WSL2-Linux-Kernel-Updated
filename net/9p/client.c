/*
 * net/9p/clnt.c
 *
 * 9P Client
 *
 *  Copyright (C) 2008 by Eric Van Hensbergen <ericvh@gmail.com>
 *  Copyright (C) 2007 by Latchesar Ionkov <lucho@ionkov.net>
 *
 *  This program is free software; you can redistribute it and/or modify
 *  it under the terms of the GNU General Public License version 2
 *  as published by the Free Software Foundation.
 *
 *  This program is distributed in the hope that it will be useful,
 *  but WITHOUT ANY WARRANTY; without even the implied warranty of
 *  MERCHANTABILITY or FITNESS FOR A PARTICULAR PURPOSE.  See the
 *  GNU General Public License for more details.
 *
 *  You should have received a copy of the GNU General Public License
 *  along with this program; if not, write to:
 *  Free Software Foundation
 *  51 Franklin Street, Fifth Floor
 *  Boston, MA  02111-1301  USA
 *
 */

#include <linux/module.h>
#include <linux/errno.h>
#include <linux/fs.h>
#include <linux/poll.h>
#include <linux/idr.h>
#include <linux/mutex.h>
#include <linux/sched.h>
#include <linux/uaccess.h>
#include <net/9p/9p.h>
#include <linux/parser.h>
#include <net/9p/client.h>
#include <net/9p/transport.h>
#include "protocol.h"

/*
  * Client Option Parsing (code inspired by NFS code)
  *  - a little lazy - parse all client options
  */

enum {
	Opt_msize,
	Opt_trans,
	Opt_legacy,
	Opt_err,
};

static const match_table_t tokens = {
	{Opt_msize, "msize=%u"},
	{Opt_legacy, "noextend"},
	{Opt_trans, "trans=%s"},
	{Opt_err, NULL},
};

static struct p9_req_t *
p9_client_rpc(struct p9_client *c, int8_t type, const char *fmt, ...);

/**
 * v9fs_parse_options - parse mount options into session structure
 * @options: options string passed from mount
 * @v9ses: existing v9fs session information
 *
 * Return 0 upon success, -ERRNO upon failure
 */

static int parse_opts(char *opts, struct p9_client *clnt)
{
	char *options;
	char *p;
	substring_t args[MAX_OPT_ARGS];
	int option;
	int ret = 0;

	clnt->dotu = 1;
	clnt->msize = 8192;

	if (!opts)
		return 0;

	options = kstrdup(opts, GFP_KERNEL);
	if (!options) {
		P9_DPRINTK(P9_DEBUG_ERROR,
				"failed to allocate copy of option string\n");
		return -ENOMEM;
	}

	while ((p = strsep(&options, ",")) != NULL) {
		int token;
		if (!*p)
			continue;
		token = match_token(p, tokens, args);
		if (token < Opt_trans) {
			int r = match_int(&args[0], &option);
			if (r < 0) {
				P9_DPRINTK(P9_DEBUG_ERROR,
					"integer field, but no integer?\n");
				ret = r;
				continue;
			}
		}
		switch (token) {
		case Opt_msize:
			clnt->msize = option;
			break;
		case Opt_trans:
			clnt->trans_mod = v9fs_get_trans_by_name(&args[0]);
			break;
		case Opt_legacy:
			clnt->dotu = 0;
			break;
		default:
			continue;
		}
	}

	if (!clnt->trans_mod)
		clnt->trans_mod = v9fs_get_default_trans();

	kfree(options);
	return ret;
}

/**
 * p9_tag_alloc - lookup/allocate a request by tag
 * @c: client session to lookup tag within
 * @tag: numeric id for transaction
 *
 * this is a simple array lookup, but will grow the
 * request_slots as necessary to accomodate transaction
 * ids which did not previously have a slot.
 *
 * this code relies on the client spinlock to manage locks, its
 * possible we should switch to something else, but I'd rather
 * stick with something low-overhead for the common case.
 *
 */

static struct p9_req_t *p9_tag_alloc(struct p9_client *c, u16 tag)
{
	unsigned long flags;
	int row, col;
	struct p9_req_t *req;

	/* This looks up the original request by tag so we know which
	 * buffer to read the data into */
	tag++;

	if (tag >= c->max_tag) {
		spin_lock_irqsave(&c->lock, flags);
		/* check again since original check was outside of lock */
		while (tag >= c->max_tag) {
			row = (tag / P9_ROW_MAXTAG);
			c->reqs[row] = kcalloc(P9_ROW_MAXTAG,
					sizeof(struct p9_req_t), GFP_ATOMIC);

			if (!c->reqs[row]) {
				printk(KERN_ERR "Couldn't grow tag array\n");
				spin_unlock_irqrestore(&c->lock, flags);
				return ERR_PTR(-ENOMEM);
			}
			for (col = 0; col < P9_ROW_MAXTAG; col++) {
				c->reqs[row][col].status = REQ_STATUS_IDLE;
				c->reqs[row][col].tc = NULL;
			}
			c->max_tag += P9_ROW_MAXTAG;
		}
		spin_unlock_irqrestore(&c->lock, flags);
	}
	row = tag / P9_ROW_MAXTAG;
	col = tag % P9_ROW_MAXTAG;

	req = &c->reqs[row][col];
	if (!req->tc) {
		req->wq = kmalloc(sizeof(wait_queue_head_t), GFP_KERNEL);
		if (!req->wq) {
			printk(KERN_ERR "Couldn't grow tag array\n");
			return ERR_PTR(-ENOMEM);
		}
		init_waitqueue_head(req->wq);
		req->tc = kmalloc(sizeof(struct p9_fcall)+c->msize,
								GFP_KERNEL);
		req->rc = kmalloc(sizeof(struct p9_fcall)+c->msize,
								GFP_KERNEL);
		if ((!req->tc) || (!req->rc)) {
			printk(KERN_ERR "Couldn't grow tag array\n");
			kfree(req->tc);
			kfree(req->rc);
<<<<<<< HEAD
=======
			kfree(req->wq);
			req->tc = req->rc = NULL;
			req->wq = NULL;
>>>>>>> c07f62e5
			return ERR_PTR(-ENOMEM);
		}
		req->tc->sdata = (char *) req->tc + sizeof(struct p9_fcall);
		req->tc->capacity = c->msize;
		req->rc->sdata = (char *) req->rc + sizeof(struct p9_fcall);
		req->rc->capacity = c->msize;
	}

	p9pdu_reset(req->tc);
	p9pdu_reset(req->rc);

	req->flush_tag = 0;
	req->tc->tag = tag-1;
	req->status = REQ_STATUS_ALLOC;

	return &c->reqs[row][col];
}

/**
 * p9_tag_lookup - lookup a request by tag
 * @c: client session to lookup tag within
 * @tag: numeric id for transaction
 *
 */

struct p9_req_t *p9_tag_lookup(struct p9_client *c, u16 tag)
{
	int row, col;

	/* This looks up the original request by tag so we know which
	 * buffer to read the data into */
	tag++;

	BUG_ON(tag >= c->max_tag);

	row = tag / P9_ROW_MAXTAG;
	col = tag % P9_ROW_MAXTAG;

	return &c->reqs[row][col];
}
EXPORT_SYMBOL(p9_tag_lookup);

/**
 * p9_tag_init - setup tags structure and contents
 * @tags: tags structure from the client struct
 *
 * This initializes the tags structure for each client instance.
 *
 */

static int p9_tag_init(struct p9_client *c)
{
	int err = 0;

	c->tagpool = p9_idpool_create();
	if (IS_ERR(c->tagpool)) {
		err = PTR_ERR(c->tagpool);
		c->tagpool = NULL;
		goto error;
	}

	p9_idpool_get(c->tagpool); /* reserve tag 0 */

	c->max_tag = 0;
error:
	return err;
}

/**
 * p9_tag_cleanup - cleans up tags structure and reclaims resources
 * @tags: tags structure from the client struct
 *
 * This frees resources associated with the tags structure
 *
 */
static void p9_tag_cleanup(struct p9_client *c)
{
	int row, col;

	/* check to insure all requests are idle */
	for (row = 0; row < (c->max_tag/P9_ROW_MAXTAG); row++) {
		for (col = 0; col < P9_ROW_MAXTAG; col++) {
			if (c->reqs[row][col].status != REQ_STATUS_IDLE) {
				P9_DPRINTK(P9_DEBUG_MUX,
				  "Attempting to cleanup non-free tag %d,%d\n",
				  row, col);
				/* TODO: delay execution of cleanup */
				return;
			}
		}
	}

	if (c->tagpool)
		p9_idpool_destroy(c->tagpool);

	/* free requests associated with tags */
	for (row = 0; row < (c->max_tag/P9_ROW_MAXTAG); row++) {
		for (col = 0; col < P9_ROW_MAXTAG; col++) {
			kfree(c->reqs[row][col].wq);
			kfree(c->reqs[row][col].tc);
			kfree(c->reqs[row][col].rc);
		}
		kfree(c->reqs[row]);
	}
	c->max_tag = 0;
}

/**
 * p9_free_req - free a request and clean-up as necessary
 * c: client state
 * r: request to release
 *
 */

static void p9_free_req(struct p9_client *c, struct p9_req_t *r)
{
	int tag = r->tc->tag;
	P9_DPRINTK(P9_DEBUG_MUX, "clnt %p req %p tag: %d\n", c, r, tag);

	r->status = REQ_STATUS_IDLE;
	if (tag != P9_NOTAG && p9_idpool_check(tag, c->tagpool))
		p9_idpool_put(tag, c->tagpool);
<<<<<<< HEAD

	/* if this was a flush request we have to free response fcall */
	if (r->rc->id == P9_RFLUSH) {
		kfree(r->tc);
		kfree(r->rc);
	}
}

/**
 * p9_client_cb - call back from transport to client
 * c: client state
 * req: request received
 *
 */
void p9_client_cb(struct p9_client *c, struct p9_req_t *req)
{
	struct p9_req_t *other_req;
	unsigned long flags;

	P9_DPRINTK(P9_DEBUG_MUX, " tag %d\n", req->tc->tag);

	if (req->status == REQ_STATUS_ERROR)
		wake_up(req->wq);

	if (req->flush_tag) { 			/* flush receive path */
		P9_DPRINTK(P9_DEBUG_9P, "<<< RFLUSH %d\n", req->tc->tag);
		spin_lock_irqsave(&c->lock, flags);
		other_req = p9_tag_lookup(c, req->flush_tag);
		if (other_req->status != REQ_STATUS_FLSH) /* stale flush */
			spin_unlock_irqrestore(&c->lock, flags);
		else {
			other_req->status = REQ_STATUS_FLSHD;
			spin_unlock_irqrestore(&c->lock, flags);
			wake_up(other_req->wq);
		}
		p9_free_req(c, req);
	} else { 				/* normal receive path */
		P9_DPRINTK(P9_DEBUG_MUX, "normal: tag %d\n", req->tc->tag);
		spin_lock_irqsave(&c->lock, flags);
		if (req->status != REQ_STATUS_FLSHD)
			req->status = REQ_STATUS_RCVD;
		spin_unlock_irqrestore(&c->lock, flags);
		wake_up(req->wq);
		P9_DPRINTK(P9_DEBUG_MUX, "wakeup: %d\n", req->tc->tag);
	}
}
EXPORT_SYMBOL(p9_client_cb);

/**
 * p9_parse_header - parse header arguments out of a packet
 * @pdu: packet to parse
 * @size: size of packet
 * @type: type of request
 * @tag: tag of packet
 * @rewind: set if we need to rewind offset afterwards
 */
=======
}

/**
 * p9_client_cb - call back from transport to client
 * c: client state
 * req: request received
 *
 */
void p9_client_cb(struct p9_client *c, struct p9_req_t *req)
{
	struct p9_req_t *other_req;
	unsigned long flags;

	P9_DPRINTK(P9_DEBUG_MUX, " tag %d\n", req->tc->tag);

	if (req->status == REQ_STATUS_ERROR)
		wake_up(req->wq);

	if (req->flush_tag) { 			/* flush receive path */
		P9_DPRINTK(P9_DEBUG_9P, "<<< RFLUSH %d\n", req->tc->tag);
		spin_lock_irqsave(&c->lock, flags);
		other_req = p9_tag_lookup(c, req->flush_tag);
		if (other_req->status != REQ_STATUS_FLSH) /* stale flush */
			spin_unlock_irqrestore(&c->lock, flags);
		else {
			other_req->status = REQ_STATUS_FLSHD;
			spin_unlock_irqrestore(&c->lock, flags);
			wake_up(other_req->wq);
		}
		p9_free_req(c, req);
	} else { 				/* normal receive path */
		P9_DPRINTK(P9_DEBUG_MUX, "normal: tag %d\n", req->tc->tag);
		spin_lock_irqsave(&c->lock, flags);
		if (req->status != REQ_STATUS_FLSHD)
			req->status = REQ_STATUS_RCVD;
		spin_unlock_irqrestore(&c->lock, flags);
		wake_up(req->wq);
		P9_DPRINTK(P9_DEBUG_MUX, "wakeup: %d\n", req->tc->tag);
	}
}
EXPORT_SYMBOL(p9_client_cb);

/**
 * p9_parse_header - parse header arguments out of a packet
 * @pdu: packet to parse
 * @size: size of packet
 * @type: type of request
 * @tag: tag of packet
 * @rewind: set if we need to rewind offset afterwards
 */
>>>>>>> c07f62e5

int
p9_parse_header(struct p9_fcall *pdu, int32_t *size, int8_t *type, int16_t *tag,
								int rewind)
{
	int8_t r_type;
	int16_t r_tag;
	int32_t r_size;
	int offset = pdu->offset;
	int err;

	pdu->offset = 0;
	if (pdu->size == 0)
		pdu->size = 7;

	err = p9pdu_readf(pdu, 0, "dbw", &r_size, &r_type, &r_tag);
	if (err)
		goto rewind_and_exit;

	pdu->size = r_size;
	pdu->id = r_type;
	pdu->tag = r_tag;

	P9_DPRINTK(P9_DEBUG_9P, "<<< size=%d type: %d tag: %d\n", pdu->size,
							pdu->id, pdu->tag);

	if (type)
		*type = r_type;
	if (tag)
		*tag = r_tag;
	if (size)
		*size = r_size;


rewind_and_exit:
	if (rewind)
		pdu->offset = offset;
	return err;
<<<<<<< HEAD
=======
}
EXPORT_SYMBOL(p9_parse_header);

/**
 * p9_check_errors - check 9p packet for error return and process it
 * @c: current client instance
 * @req: request to parse and check for error conditions
 *
 * returns error code if one is discovered, otherwise returns 0
 *
 * this will have to be more complicated if we have multiple
 * error packet types
 */

static int p9_check_errors(struct p9_client *c, struct p9_req_t *req)
{
	int8_t type;
	int err;

	err = p9_parse_header(req->rc, NULL, &type, NULL, 0);
	if (err) {
		P9_DPRINTK(P9_DEBUG_ERROR, "couldn't parse header %d\n", err);
		return err;
	}

	if (type == P9_RERROR) {
		int ecode;
		char *ename;

		err = p9pdu_readf(req->rc, c->dotu, "s?d", &ename, &ecode);
		if (err) {
			P9_DPRINTK(P9_DEBUG_ERROR, "couldn't parse error%d\n",
									err);
			return err;
		}

		if (c->dotu)
			err = -ecode;

		if (!err) {
			err = p9_errstr2errno(ename, strlen(ename));

			/* string match failed */
			if (!err)
				err = -ESERVERFAULT;
		}

		P9_DPRINTK(P9_DEBUG_9P, "<<< RERROR (%d) %s\n", -ecode, ename);

		kfree(ename);
	} else
		err = 0;

	return err;
>>>>>>> c07f62e5
}
EXPORT_SYMBOL(p9_parse_header);

/**
 * p9_check_errors - check 9p packet for error return and process it
 * @c: current client instance
 * @req: request to parse and check for error conditions
 *
 * returns error code if one is discovered, otherwise returns 0
 *
 * this will have to be more complicated if we have multiple
 * error packet types
 */

static int p9_check_errors(struct p9_client *c, struct p9_req_t *req)
{
	int8_t type;
	int err;

	err = p9_parse_header(req->rc, NULL, &type, NULL, 0);
	if (err) {
		P9_DPRINTK(P9_DEBUG_ERROR, "couldn't parse header %d\n", err);
		return err;
	}

	if (type == P9_RERROR) {
		int ecode;
		char *ename;

		err = p9pdu_readf(req->rc, c->dotu, "s?d", &ename, &ecode);
		if (err) {
			P9_DPRINTK(P9_DEBUG_ERROR, "couldn't parse error%d\n",
									err);
			return err;
		}

		if (c->dotu)
			err = -ecode;

		if (!err) {
			err = p9_errstr2errno(ename, strlen(ename));

			/* string match failed */
			if (!err)
				err = -ESERVERFAULT;
		}

		P9_DPRINTK(P9_DEBUG_9P, "<<< RERROR (%d) %s\n", -ecode, ename);

		kfree(ename);
	} else
		err = 0;

	return err;
}

/**
 * p9_client_flush - flush (cancel) a request
 * c: client state
 * req: request to cancel
 *
 * This sents a flush for a particular requests and links
 * the flush request to the original request.  The current
 * code only supports a single flush request although the protocol
 * allows for multiple flush requests to be sent for a single request.
 *
 */

static int p9_client_flush(struct p9_client *c, struct p9_req_t *oldreq)
{
	struct p9_req_t *req;
	int16_t oldtag;
	int err;

	err = p9_parse_header(oldreq->tc, NULL, NULL, &oldtag, 1);
	if (err)
		return err;

	P9_DPRINTK(P9_DEBUG_9P, ">>> TFLUSH tag %d\n", oldtag);

	req = p9_client_rpc(c, P9_TFLUSH, "w", oldtag);
	if (IS_ERR(req))
		return PTR_ERR(req);

	req->flush_tag = oldtag;

	/* we don't free anything here because RPC isn't complete */
	return 0;
}

/**
 * p9_client_rpc - issue a request and wait for a response
 * @c: client session
 * @type: type of request
 * @fmt: protocol format string (see protocol.c)
 *
 * Returns request structure (which client must free using p9_free_req)
 */

static struct p9_req_t *
p9_client_rpc(struct p9_client *c, int8_t type, const char *fmt, ...)
{
	va_list ap;
	int tag, err;
	struct p9_req_t *req;
	unsigned long flags;
	int sigpending;
	int flushed = 0;

	P9_DPRINTK(P9_DEBUG_MUX, "client %p op %d\n", c, type);

	if (c->status != Connected)
		return ERR_PTR(-EIO);

	if (signal_pending(current)) {
		sigpending = 1;
		clear_thread_flag(TIF_SIGPENDING);
	} else
		sigpending = 0;

	tag = P9_NOTAG;
	if (type != P9_TVERSION) {
		tag = p9_idpool_get(c->tagpool);
		if (tag < 0)
			return ERR_PTR(-ENOMEM);
	}

	req = p9_tag_alloc(c, tag);
	if (IS_ERR(req))
		return req;

	/* marshall the data */
	p9pdu_prepare(req->tc, tag, type);
	va_start(ap, fmt);
	err = p9pdu_vwritef(req->tc, c->dotu, fmt, ap);
	va_end(ap);
	p9pdu_finalize(req->tc);

	err = c->trans_mod->request(c, req);
	if (err < 0) {
		c->status = Disconnected;
		goto reterr;
	}

	/* if it was a flush we just transmitted, return our tag */
	if (type == P9_TFLUSH)
		return req;
again:
	P9_DPRINTK(P9_DEBUG_MUX, "wait %p tag: %d\n", req->wq, tag);
	err = wait_event_interruptible(*req->wq,
						req->status >= REQ_STATUS_RCVD);
	P9_DPRINTK(P9_DEBUG_MUX, "wait %p tag: %d returned %d (flushed=%d)\n",
						req->wq, tag, err, flushed);

	if (req->status == REQ_STATUS_ERROR) {
		P9_DPRINTK(P9_DEBUG_ERROR, "req_status error %d\n", req->t_err);
		err = req->t_err;
	} else if (err == -ERESTARTSYS && flushed) {
		P9_DPRINTK(P9_DEBUG_MUX, "flushed - going again\n");
		goto again;
	} else if (req->status == REQ_STATUS_FLSHD) {
		P9_DPRINTK(P9_DEBUG_MUX, "flushed - erestartsys\n");
		err = -ERESTARTSYS;
	}

	if ((err == -ERESTARTSYS) && (c->status == Connected) && (!flushed)) {
		P9_DPRINTK(P9_DEBUG_MUX, "flushing\n");
		spin_lock_irqsave(&c->lock, flags);
		if (req->status == REQ_STATUS_SENT)
			req->status = REQ_STATUS_FLSH;
		spin_unlock_irqrestore(&c->lock, flags);
		sigpending = 1;
		flushed = 1;
		clear_thread_flag(TIF_SIGPENDING);

		if (c->trans_mod->cancel(c, req)) {
			err = p9_client_flush(c, req);
			if (err == 0)
				goto again;
		}
	}

	if (sigpending) {
		spin_lock_irqsave(&current->sighand->siglock, flags);
		recalc_sigpending();
		spin_unlock_irqrestore(&current->sighand->siglock, flags);
	}

	if (err < 0)
		goto reterr;

	err = p9_check_errors(c, req);
	if (!err) {
		P9_DPRINTK(P9_DEBUG_MUX, "exit: client %p op %d\n", c, type);
		return req;
	}

reterr:
	P9_DPRINTK(P9_DEBUG_MUX, "exit: client %p op %d error: %d\n", c, type,
									err);
	p9_free_req(c, req);
	return ERR_PTR(err);
}

static struct p9_fid *p9_fid_create(struct p9_client *clnt)
{
	int err;
	struct p9_fid *fid;

	P9_DPRINTK(P9_DEBUG_FID, "clnt %p\n", clnt);
	fid = kmalloc(sizeof(struct p9_fid), GFP_KERNEL);
	if (!fid)
		return ERR_PTR(-ENOMEM);

	fid->fid = p9_idpool_get(clnt->fidpool);
	if (fid->fid < 0) {
		err = -ENOSPC;
		goto error;
	}

	memset(&fid->qid, 0, sizeof(struct p9_qid));
	fid->mode = -1;
	fid->rdir_fpos = 0;
	fid->uid = current->fsuid;
	fid->clnt = clnt;
	fid->aux = NULL;

	spin_lock(&clnt->lock);
	list_add(&fid->flist, &clnt->fidlist);
	spin_unlock(&clnt->lock);

	return fid;

error:
	kfree(fid);
	return ERR_PTR(err);
}

static void p9_fid_destroy(struct p9_fid *fid)
{
	struct p9_client *clnt;

	P9_DPRINTK(P9_DEBUG_FID, "fid %d\n", fid->fid);
	clnt = fid->clnt;
	p9_idpool_put(fid->fid, clnt->fidpool);
	spin_lock(&clnt->lock);
	list_del(&fid->flist);
	spin_unlock(&clnt->lock);
	kfree(fid);
}

int p9_client_version(struct p9_client *c)
{
	int err = 0;
	struct p9_req_t *req;
	char *version;
	int msize;

	P9_DPRINTK(P9_DEBUG_9P, ">>> TVERSION msize %d extended %d\n",
							c->msize, c->dotu);
	req = p9_client_rpc(c, P9_TVERSION, "ds", c->msize,
				c->dotu ? "9P2000.u" : "9P2000");
	if (IS_ERR(req))
		return PTR_ERR(req);

	err = p9pdu_readf(req->rc, c->dotu, "ds", &msize, &version);
	if (err) {
		P9_DPRINTK(P9_DEBUG_9P, "version error %d\n", err);
		p9pdu_dump(1, req->rc);
		goto error;
	}

	P9_DPRINTK(P9_DEBUG_9P, "<<< RVERSION msize %d %s\n", msize, version);
	if (!memcmp(version, "9P2000.u", 8))
		c->dotu = 1;
	else if (!memcmp(version, "9P2000", 6))
		c->dotu = 0;
	else {
		err = -EREMOTEIO;
		goto error;
	}

	if (msize < c->msize)
		c->msize = msize;

error:
	kfree(version);
	p9_free_req(c, req);

	return err;
}
EXPORT_SYMBOL(p9_client_version);

/**
 * p9_client_flush - flush (cancel) a request
 * c: client state
 * req: request to cancel
 *
 * This sents a flush for a particular requests and links
 * the flush request to the original request.  The current
 * code only supports a single flush request although the protocol
 * allows for multiple flush requests to be sent for a single request.
 *
 */

static int p9_client_flush(struct p9_client *c, struct p9_req_t *oldreq)
{
	struct p9_req_t *req;
	int16_t oldtag;
	int err;

	err = p9_parse_header(oldreq->tc, NULL, NULL, &oldtag, 1);
	if (err)
		return err;

	P9_DPRINTK(P9_DEBUG_9P, ">>> TFLUSH tag %d\n", oldtag);

	req = p9_client_rpc(c, P9_TFLUSH, "w", oldtag);
	if (IS_ERR(req))
		return PTR_ERR(req);

	req->flush_tag = oldtag;

	/* we don't free anything here because RPC isn't complete */
	return 0;
}

/**
 * p9_client_rpc - issue a request and wait for a response
 * @c: client session
 * @type: type of request
 * @fmt: protocol format string (see protocol.c)
 *
 * Returns request structure (which client must free using p9_free_req)
 */

static struct p9_req_t *
p9_client_rpc(struct p9_client *c, int8_t type, const char *fmt, ...)
{
	va_list ap;
	int tag, err;
	struct p9_req_t *req;
	unsigned long flags;
	int sigpending;
	int flushed = 0;

	P9_DPRINTK(P9_DEBUG_MUX, "client %p op %d\n", c, type);

	if (c->status != Connected)
		return ERR_PTR(-EIO);

	if (signal_pending(current)) {
		sigpending = 1;
		clear_thread_flag(TIF_SIGPENDING);
	} else
		sigpending = 0;

	tag = P9_NOTAG;
	if (type != P9_TVERSION) {
		tag = p9_idpool_get(c->tagpool);
		if (tag < 0)
			return ERR_PTR(-ENOMEM);
	}

	req = p9_tag_alloc(c, tag);
	if (IS_ERR(req))
		return req;

	/* marshall the data */
	p9pdu_prepare(req->tc, tag, type);
	va_start(ap, fmt);
	err = p9pdu_vwritef(req->tc, c->dotu, fmt, ap);
	va_end(ap);
	p9pdu_finalize(req->tc);

	err = c->trans_mod->request(c, req);
	if (err < 0) {
		c->status = Disconnected;
		goto reterr;
	}

	/* if it was a flush we just transmitted, return our tag */
	if (type == P9_TFLUSH)
		return req;
again:
	P9_DPRINTK(P9_DEBUG_MUX, "wait %p tag: %d\n", req->wq, tag);
	err = wait_event_interruptible(*req->wq,
						req->status >= REQ_STATUS_RCVD);
	P9_DPRINTK(P9_DEBUG_MUX, "wait %p tag: %d returned %d (flushed=%d)\n",
						req->wq, tag, err, flushed);

	if (req->status == REQ_STATUS_ERROR) {
		P9_DPRINTK(P9_DEBUG_ERROR, "req_status error %d\n", req->t_err);
		err = req->t_err;
	} else if (err == -ERESTARTSYS && flushed) {
		P9_DPRINTK(P9_DEBUG_MUX, "flushed - going again\n");
		goto again;
	} else if (req->status == REQ_STATUS_FLSHD) {
		P9_DPRINTK(P9_DEBUG_MUX, "flushed - erestartsys\n");
		err = -ERESTARTSYS;
	}

	if ((err == -ERESTARTSYS) && (c->status == Connected) && (!flushed)) {
		P9_DPRINTK(P9_DEBUG_MUX, "flushing\n");
		spin_lock_irqsave(&c->lock, flags);
		if (req->status == REQ_STATUS_SENT)
			req->status = REQ_STATUS_FLSH;
		spin_unlock_irqrestore(&c->lock, flags);
		sigpending = 1;
		flushed = 1;
		clear_thread_flag(TIF_SIGPENDING);

		if (c->trans_mod->cancel(c, req)) {
			err = p9_client_flush(c, req);
			if (err == 0)
				goto again;
		}
	}

	if (sigpending) {
		spin_lock_irqsave(&current->sighand->siglock, flags);
		recalc_sigpending();
		spin_unlock_irqrestore(&current->sighand->siglock, flags);
	}

	if (err < 0)
		goto reterr;

	err = p9_check_errors(c, req);
	if (!err) {
		P9_DPRINTK(P9_DEBUG_MUX, "exit: client %p op %d\n", c, type);
		return req;
	}

reterr:
	P9_DPRINTK(P9_DEBUG_MUX, "exit: client %p op %d error: %d\n", c, type,
									err);
	p9_free_req(c, req);
	return ERR_PTR(err);
}

static struct p9_fid *p9_fid_create(struct p9_client *clnt)
{
	int ret;
	struct p9_fid *fid;
	unsigned long flags;

	P9_DPRINTK(P9_DEBUG_FID, "clnt %p\n", clnt);
	fid = kmalloc(sizeof(struct p9_fid), GFP_KERNEL);
	if (!fid)
		return ERR_PTR(-ENOMEM);

	ret = p9_idpool_get(clnt->fidpool);
	if (fid->fid < 0) {
		ret = -ENOSPC;
		goto error;
	}
	fid->fid = ret;

	memset(&fid->qid, 0, sizeof(struct p9_qid));
	fid->mode = -1;
	fid->rdir_fpos = 0;
	fid->uid = current->fsuid;
	fid->clnt = clnt;
	fid->aux = NULL;

	spin_lock_irqsave(&clnt->lock, flags);
	list_add(&fid->flist, &clnt->fidlist);
	spin_unlock_irqrestore(&clnt->lock, flags);

	return fid;

error:
	kfree(fid);
	return ERR_PTR(ret);
}

static void p9_fid_destroy(struct p9_fid *fid)
{
	struct p9_client *clnt;
	unsigned long flags;

	P9_DPRINTK(P9_DEBUG_FID, "fid %d\n", fid->fid);
	clnt = fid->clnt;
	p9_idpool_put(fid->fid, clnt->fidpool);
	spin_lock_irqsave(&clnt->lock, flags);
	list_del(&fid->flist);
	spin_unlock_irqrestore(&clnt->lock, flags);
	kfree(fid);
}

int p9_client_version(struct p9_client *c)
{
	int err = 0;
	struct p9_req_t *req;
	char *version;
	int msize;

	P9_DPRINTK(P9_DEBUG_9P, ">>> TVERSION msize %d extended %d\n",
							c->msize, c->dotu);
	req = p9_client_rpc(c, P9_TVERSION, "ds", c->msize,
				c->dotu ? "9P2000.u" : "9P2000");
	if (IS_ERR(req))
		return PTR_ERR(req);

	err = p9pdu_readf(req->rc, c->dotu, "ds", &msize, &version);
	if (err) {
		P9_DPRINTK(P9_DEBUG_9P, "version error %d\n", err);
		p9pdu_dump(1, req->rc);
		goto error;
	}

	P9_DPRINTK(P9_DEBUG_9P, "<<< RVERSION msize %d %s\n", msize, version);
	if (!memcmp(version, "9P2000.u", 8))
		c->dotu = 1;
	else if (!memcmp(version, "9P2000", 6))
		c->dotu = 0;
	else {
		err = -EREMOTEIO;
		goto error;
	}

	if (msize < c->msize)
		c->msize = msize;

error:
	kfree(version);
	p9_free_req(c, req);

	return err;
}
EXPORT_SYMBOL(p9_client_version);

struct p9_client *p9_client_create(const char *dev_name, char *options)
{
	int err;
	struct p9_client *clnt;

	err = 0;
	clnt = kmalloc(sizeof(struct p9_client), GFP_KERNEL);
	if (!clnt)
		return ERR_PTR(-ENOMEM);

	clnt->trans_mod = NULL;
	clnt->trans = NULL;
	spin_lock_init(&clnt->lock);
	INIT_LIST_HEAD(&clnt->fidlist);
	clnt->fidpool = p9_idpool_create();
	if (IS_ERR(clnt->fidpool)) {
		err = PTR_ERR(clnt->fidpool);
		clnt->fidpool = NULL;
		goto error;
	}

	p9_tag_init(clnt);

	err = parse_opts(options, clnt);
	if (err < 0)
		goto error;

	if (clnt->trans_mod == NULL) {
		err = -EPROTONOSUPPORT;
		P9_DPRINTK(P9_DEBUG_ERROR,
				"No transport defined or default transport\n");
		goto error;
	}

	P9_DPRINTK(P9_DEBUG_MUX, "clnt %p trans %p msize %d dotu %d\n",
		clnt, clnt->trans_mod, clnt->msize, clnt->dotu);

	err = clnt->trans_mod->create(clnt, dev_name, options);
	if (err)
		goto error;

	if ((clnt->msize+P9_IOHDRSZ) > clnt->trans_mod->maxsize)
		clnt->msize = clnt->trans_mod->maxsize-P9_IOHDRSZ;

	err = p9_client_version(clnt);
	if (err)
		goto error;

	return clnt;

error:
	p9_client_destroy(clnt);
	return ERR_PTR(err);
}
EXPORT_SYMBOL(p9_client_create);

void p9_client_destroy(struct p9_client *clnt)
{
	struct p9_fid *fid, *fidptr;

	P9_DPRINTK(P9_DEBUG_MUX, "clnt %p\n", clnt);

	if (clnt->trans_mod)
		clnt->trans_mod->close(clnt);

	v9fs_put_trans(clnt->trans_mod);

	list_for_each_entry_safe(fid, fidptr, &clnt->fidlist, flist)
		p9_fid_destroy(fid);

	if (clnt->fidpool)
		p9_idpool_destroy(clnt->fidpool);

	p9_tag_cleanup(clnt);

	kfree(clnt);
}
EXPORT_SYMBOL(p9_client_destroy);

void p9_client_disconnect(struct p9_client *clnt)
{
	P9_DPRINTK(P9_DEBUG_9P, "clnt %p\n", clnt);
	clnt->status = Disconnected;
}
EXPORT_SYMBOL(p9_client_disconnect);

struct p9_fid *p9_client_attach(struct p9_client *clnt, struct p9_fid *afid,
	char *uname, u32 n_uname, char *aname)
{
	int err;
	struct p9_req_t *req;
	struct p9_fid *fid;
	struct p9_qid qid;

	P9_DPRINTK(P9_DEBUG_9P, ">>> TATTACH afid %d uname %s aname %s\n",
					afid ? afid->fid : -1, uname, aname);
	err = 0;

	fid = p9_fid_create(clnt);
	if (IS_ERR(fid)) {
		err = PTR_ERR(fid);
		fid = NULL;
		goto error;
	}

	req = p9_client_rpc(clnt, P9_TATTACH, "ddss?d", fid->fid,
			afid ? afid->fid : P9_NOFID, uname, aname, n_uname);
	if (IS_ERR(req)) {
		err = PTR_ERR(req);
		goto error;
	}

	err = p9pdu_readf(req->rc, clnt->dotu, "Q", &qid);
	if (err) {
		p9pdu_dump(1, req->rc);
		p9_free_req(clnt, req);
		goto error;
	}

	P9_DPRINTK(P9_DEBUG_9P, "<<< RATTACH qid %x.%llx.%x\n",
<<<<<<< HEAD
					qid.type, qid.path, qid.version);
=======
					qid.type,
					(unsigned long long)qid.path,
					qid.version);
>>>>>>> c07f62e5

	memmove(&fid->qid, &qid, sizeof(struct p9_qid));

	p9_free_req(clnt, req);
	return fid;

error:
	if (fid)
		p9_fid_destroy(fid);
	return ERR_PTR(err);
}
EXPORT_SYMBOL(p9_client_attach);

struct p9_fid *
p9_client_auth(struct p9_client *clnt, char *uname, u32 n_uname, char *aname)
{
	int err;
	struct p9_req_t *req;
	struct p9_qid qid;
	struct p9_fid *afid;

	P9_DPRINTK(P9_DEBUG_9P, ">>> TAUTH uname %s aname %s\n", uname, aname);
	err = 0;

	afid = p9_fid_create(clnt);
	if (IS_ERR(afid)) {
		err = PTR_ERR(afid);
		afid = NULL;
		goto error;
	}

	req = p9_client_rpc(clnt, P9_TAUTH, "dss?d",
			afid ? afid->fid : P9_NOFID, uname, aname, n_uname);
	if (IS_ERR(req)) {
		err = PTR_ERR(req);
		goto error;
	}

	err = p9pdu_readf(req->rc, clnt->dotu, "Q", &qid);
	if (err) {
		p9pdu_dump(1, req->rc);
		p9_free_req(clnt, req);
		goto error;
	}

	P9_DPRINTK(P9_DEBUG_9P, "<<< RAUTH qid %x.%llx.%x\n",
<<<<<<< HEAD
					qid.type, qid.path, qid.version);
=======
					qid.type,
					(unsigned long long)qid.path,
					qid.version);
>>>>>>> c07f62e5

	memmove(&afid->qid, &qid, sizeof(struct p9_qid));
	p9_free_req(clnt, req);
	return afid;

error:
	if (afid)
		p9_fid_destroy(afid);
	return ERR_PTR(err);
}
EXPORT_SYMBOL(p9_client_auth);

struct p9_fid *p9_client_walk(struct p9_fid *oldfid, int nwname, char **wnames,
	int clone)
{
	int err;
	struct p9_client *clnt;
	struct p9_fid *fid;
	struct p9_qid *wqids;
	struct p9_req_t *req;
	int16_t nwqids, count;

	err = 0;
	clnt = oldfid->clnt;
	if (clone) {
		fid = p9_fid_create(clnt);
		if (IS_ERR(fid)) {
			err = PTR_ERR(fid);
			fid = NULL;
			goto error;
		}

		fid->uid = oldfid->uid;
	} else
		fid = oldfid;


	P9_DPRINTK(P9_DEBUG_9P, ">>> TWALK fids %d,%d nwname %d wname[0] %s\n",
		oldfid->fid, fid->fid, nwname, wnames ? wnames[0] : NULL);

	req = p9_client_rpc(clnt, P9_TWALK, "ddT", oldfid->fid, fid->fid,
								nwname, wnames);
	if (IS_ERR(req)) {
		err = PTR_ERR(req);
		goto error;
	}

	err = p9pdu_readf(req->rc, clnt->dotu, "R", &nwqids, &wqids);
	if (err) {
		p9pdu_dump(1, req->rc);
		p9_free_req(clnt, req);
		goto clunk_fid;
	}
	p9_free_req(clnt, req);
<<<<<<< HEAD

	P9_DPRINTK(P9_DEBUG_9P, "<<< RWALK nwqid %d:\n", nwqids);

=======

	P9_DPRINTK(P9_DEBUG_9P, "<<< RWALK nwqid %d:\n", nwqids);

>>>>>>> c07f62e5
	if (nwqids != nwname) {
		err = -ENOENT;
		goto clunk_fid;
	}

	for (count = 0; count < nwqids; count++)
		P9_DPRINTK(P9_DEBUG_9P, "<<<     [%d] %x.%llx.%x\n",
<<<<<<< HEAD
			count, wqids[count].type, wqids[count].path,
=======
			count, wqids[count].type,
			(unsigned long long)wqids[count].path,
>>>>>>> c07f62e5
			wqids[count].version);

	if (nwname)
		memmove(&fid->qid, &wqids[nwqids - 1], sizeof(struct p9_qid));
	else
		fid->qid = oldfid->qid;

	return fid;

clunk_fid:
	p9_client_clunk(fid);
	fid = NULL;

error:
	if (fid && (fid != oldfid))
		p9_fid_destroy(fid);

	return ERR_PTR(err);
}
EXPORT_SYMBOL(p9_client_walk);

int p9_client_open(struct p9_fid *fid, int mode)
{
	int err;
	struct p9_client *clnt;
	struct p9_req_t *req;
	struct p9_qid qid;
	int iounit;

	P9_DPRINTK(P9_DEBUG_9P, ">>> TOPEN fid %d mode %d\n", fid->fid, mode);
	err = 0;
	clnt = fid->clnt;

	if (fid->mode != -1)
		return -EINVAL;

	req = p9_client_rpc(clnt, P9_TOPEN, "db", fid->fid, mode);
	if (IS_ERR(req)) {
		err = PTR_ERR(req);
		goto error;
	}

	err = p9pdu_readf(req->rc, clnt->dotu, "Qd", &qid, &iounit);
	if (err) {
		p9pdu_dump(1, req->rc);
		goto free_and_error;
	}

	P9_DPRINTK(P9_DEBUG_9P, "<<< ROPEN qid %x.%llx.%x iounit %x\n",
<<<<<<< HEAD
				qid.type, qid.path, qid.version, iounit);
=======
				qid.type,
				(unsigned long long)qid.path,
				qid.version, iounit);
>>>>>>> c07f62e5

	fid->mode = mode;
	fid->iounit = iounit;

free_and_error:
	p9_free_req(clnt, req);
error:
	return err;
}
EXPORT_SYMBOL(p9_client_open);

int p9_client_fcreate(struct p9_fid *fid, char *name, u32 perm, int mode,
		     char *extension)
{
	int err;
	struct p9_client *clnt;
	struct p9_req_t *req;
	struct p9_qid qid;
	int iounit;

	P9_DPRINTK(P9_DEBUG_9P, ">>> TCREATE fid %d name %s perm %d mode %d\n",
						fid->fid, name, perm, mode);
	err = 0;
	clnt = fid->clnt;

	if (fid->mode != -1)
		return -EINVAL;

	req = p9_client_rpc(clnt, P9_TCREATE, "dsdb?s", fid->fid, name, perm,
				mode, extension);
	if (IS_ERR(req)) {
		err = PTR_ERR(req);
		goto error;
	}

	err = p9pdu_readf(req->rc, clnt->dotu, "Qd", &qid, &iounit);
	if (err) {
		p9pdu_dump(1, req->rc);
		goto free_and_error;
	}

	P9_DPRINTK(P9_DEBUG_9P, "<<< RCREATE qid %x.%llx.%x iounit %x\n",
<<<<<<< HEAD
				qid.type, qid.path, qid.version, iounit);
=======
				qid.type,
				(unsigned long long)qid.path,
				qid.version, iounit);
>>>>>>> c07f62e5

	fid->mode = mode;
	fid->iounit = iounit;

free_and_error:
	p9_free_req(clnt, req);
error:
	return err;
}
EXPORT_SYMBOL(p9_client_fcreate);

int p9_client_clunk(struct p9_fid *fid)
{
	int err;
	struct p9_client *clnt;
	struct p9_req_t *req;

	P9_DPRINTK(P9_DEBUG_9P, ">>> TCLUNK fid %d\n", fid->fid);
	err = 0;
	clnt = fid->clnt;

	req = p9_client_rpc(clnt, P9_TCLUNK, "d", fid->fid);
	if (IS_ERR(req)) {
		err = PTR_ERR(req);
		goto error;
	}

	P9_DPRINTK(P9_DEBUG_9P, "<<< RCLUNK fid %d\n", fid->fid);

	p9_free_req(clnt, req);
	p9_fid_destroy(fid);

error:
	return err;
}
EXPORT_SYMBOL(p9_client_clunk);

int p9_client_remove(struct p9_fid *fid)
{
	int err;
	struct p9_client *clnt;
	struct p9_req_t *req;

	P9_DPRINTK(P9_DEBUG_9P, ">>> TREMOVE fid %d\n", fid->fid);
	err = 0;
	clnt = fid->clnt;

	req = p9_client_rpc(clnt, P9_TREMOVE, "d", fid->fid);
	if (IS_ERR(req)) {
		err = PTR_ERR(req);
		goto error;
	}

	P9_DPRINTK(P9_DEBUG_9P, "<<< RREMOVE fid %d\n", fid->fid);

	p9_free_req(clnt, req);
	p9_fid_destroy(fid);

error:
	return err;
}
EXPORT_SYMBOL(p9_client_remove);

int
p9_client_read(struct p9_fid *fid, char *data, char __user *udata, u64 offset,
								u32 count)
{
	int err, rsize, total;
	struct p9_client *clnt;
	struct p9_req_t *req;
	char *dataptr;

	P9_DPRINTK(P9_DEBUG_9P, ">>> TREAD fid %d offset %llu %d\n", fid->fid,
					(long long unsigned) offset, count);
	err = 0;
	clnt = fid->clnt;
	total = 0;

	rsize = fid->iounit;
	if (!rsize || rsize > clnt->msize-P9_IOHDRSZ)
		rsize = clnt->msize - P9_IOHDRSZ;

	if (count < rsize)
		rsize = count;

	req = p9_client_rpc(clnt, P9_TREAD, "dqd", fid->fid, offset, rsize);
	if (IS_ERR(req)) {
		err = PTR_ERR(req);
		goto error;
	}

	err = p9pdu_readf(req->rc, clnt->dotu, "D", &count, &dataptr);
	if (err) {
		p9pdu_dump(1, req->rc);
		goto free_and_error;
	}

	P9_DPRINTK(P9_DEBUG_9P, "<<< RREAD count %d\n", count);
<<<<<<< HEAD

	if (data) {
		memmove(data, dataptr, count);
		data += count;
	}

=======

	if (data) {
		memmove(data, dataptr, count);
		data += count;
	}

>>>>>>> c07f62e5
	if (udata) {
		err = copy_to_user(udata, dataptr, count);
		if (err) {
			err = -EFAULT;
			goto free_and_error;
		}
	}

	p9_free_req(clnt, req);
	return count;

free_and_error:
	p9_free_req(clnt, req);
error:
	return err;
}
EXPORT_SYMBOL(p9_client_read);

int
p9_client_write(struct p9_fid *fid, char *data, const char __user *udata,
							u64 offset, u32 count)
{
	int err, rsize, total;
	struct p9_client *clnt;
	struct p9_req_t *req;

	P9_DPRINTK(P9_DEBUG_9P, ">>> TWRITE fid %d offset %llu count %d\n",
				fid->fid, (long long unsigned) offset, count);
	err = 0;
	clnt = fid->clnt;
	total = 0;

	rsize = fid->iounit;
	if (!rsize || rsize > clnt->msize-P9_IOHDRSZ)
		rsize = clnt->msize - P9_IOHDRSZ;

	if (count < rsize)
		rsize = count;
	if (data)
		req = p9_client_rpc(clnt, P9_TWRITE, "dqD", fid->fid, offset,
								rsize, data);
	else
		req = p9_client_rpc(clnt, P9_TWRITE, "dqU", fid->fid, offset,
								rsize, udata);
	if (IS_ERR(req)) {
		err = PTR_ERR(req);
		goto error;
	}

	err = p9pdu_readf(req->rc, clnt->dotu, "d", &count);
	if (err) {
		p9pdu_dump(1, req->rc);
		goto free_and_error;
	}

	P9_DPRINTK(P9_DEBUG_9P, "<<< RWRITE count %d\n", count);

	p9_free_req(clnt, req);
	return count;

free_and_error:
	p9_free_req(clnt, req);
error:
	return err;
}
EXPORT_SYMBOL(p9_client_write);

struct p9_wstat *p9_client_stat(struct p9_fid *fid)
{
	int err;
	struct p9_client *clnt;
	struct p9_wstat *ret = kmalloc(sizeof(struct p9_wstat), GFP_KERNEL);
	struct p9_req_t *req;
	u16 ignored;

	P9_DPRINTK(P9_DEBUG_9P, ">>> TSTAT fid %d\n", fid->fid);

	if (!ret)
		return ERR_PTR(-ENOMEM);

	err = 0;
	clnt = fid->clnt;

	req = p9_client_rpc(clnt, P9_TSTAT, "d", fid->fid);
	if (IS_ERR(req)) {
		err = PTR_ERR(req);
		goto error;
	}

	err = p9pdu_readf(req->rc, clnt->dotu, "wS", &ignored, ret);
	if (err) {
		ret = ERR_PTR(err);
		p9pdu_dump(1, req->rc);
		goto free_and_error;
	}

	P9_DPRINTK(P9_DEBUG_9P,
		"<<< RSTAT sz=%x type=%x dev=%x qid=%x.%llx.%x\n"
		"<<<    mode=%8.8x atime=%8.8x mtime=%8.8x length=%llx\n"
		"<<<    name=%s uid=%s gid=%s muid=%s extension=(%s)\n"
		"<<<    uid=%d gid=%d n_muid=%d\n",
		ret->size, ret->type, ret->dev, ret->qid.type,
<<<<<<< HEAD
		ret->qid.path, ret->qid.version, ret->mode,
		ret->atime, ret->mtime, ret->length, ret->name,
		ret->uid, ret->gid, ret->muid, ret->extension,
=======
		(unsigned long long)ret->qid.path, ret->qid.version, ret->mode,
		ret->atime, ret->mtime, (unsigned long long)ret->length,
		ret->name, ret->uid, ret->gid, ret->muid, ret->extension,
>>>>>>> c07f62e5
		ret->n_uid, ret->n_gid, ret->n_muid);

free_and_error:
	p9_free_req(clnt, req);
error:
	return ret;
}
EXPORT_SYMBOL(p9_client_stat);

int p9_client_wstat(struct p9_fid *fid, struct p9_wstat *wst)
{
	int err;
	struct p9_req_t *req;
	struct p9_client *clnt;

	P9_DPRINTK(P9_DEBUG_9P, ">>> TWSTAT fid %d\n", fid->fid);
	P9_DPRINTK(P9_DEBUG_9P,
		"     sz=%x type=%x dev=%x qid=%x.%llx.%x\n"
		"     mode=%8.8x atime=%8.8x mtime=%8.8x length=%llx\n"
		"     name=%s uid=%s gid=%s muid=%s extension=(%s)\n"
		"     uid=%d gid=%d n_muid=%d\n",
		wst->size, wst->type, wst->dev, wst->qid.type,
<<<<<<< HEAD
		wst->qid.path, wst->qid.version, wst->mode,
		wst->atime, wst->mtime, wst->length, wst->name,
		wst->uid, wst->gid, wst->muid, wst->extension,
=======
		(unsigned long long)wst->qid.path, wst->qid.version, wst->mode,
		wst->atime, wst->mtime, (unsigned long long)wst->length,
		wst->name, wst->uid, wst->gid, wst->muid, wst->extension,
>>>>>>> c07f62e5
		wst->n_uid, wst->n_gid, wst->n_muid);
	err = 0;
	clnt = fid->clnt;

	req = p9_client_rpc(clnt, P9_TWSTAT, "dwS", fid->fid, 0, wst);
	if (IS_ERR(req)) {
		err = PTR_ERR(req);
		goto error;
	}

	P9_DPRINTK(P9_DEBUG_9P, "<<< RWSTAT fid %d\n", fid->fid);

	p9_free_req(clnt, req);
error:
	return err;
}
EXPORT_SYMBOL(p9_client_wstat);<|MERGE_RESOLUTION|>--- conflicted
+++ resolved
@@ -189,12 +189,9 @@
 			printk(KERN_ERR "Couldn't grow tag array\n");
 			kfree(req->tc);
 			kfree(req->rc);
-<<<<<<< HEAD
-=======
 			kfree(req->wq);
 			req->tc = req->rc = NULL;
 			req->wq = NULL;
->>>>>>> c07f62e5
 			return ERR_PTR(-ENOMEM);
 		}
 		req->tc->sdata = (char *) req->tc + sizeof(struct p9_fcall);
@@ -317,13 +314,6 @@
 	r->status = REQ_STATUS_IDLE;
 	if (tag != P9_NOTAG && p9_idpool_check(tag, c->tagpool))
 		p9_idpool_put(tag, c->tagpool);
-<<<<<<< HEAD
-
-	/* if this was a flush request we have to free response fcall */
-	if (r->rc->id == P9_RFLUSH) {
-		kfree(r->tc);
-		kfree(r->rc);
-	}
 }
 
 /**
@@ -374,58 +364,6 @@
  * @tag: tag of packet
  * @rewind: set if we need to rewind offset afterwards
  */
-=======
-}
-
-/**
- * p9_client_cb - call back from transport to client
- * c: client state
- * req: request received
- *
- */
-void p9_client_cb(struct p9_client *c, struct p9_req_t *req)
-{
-	struct p9_req_t *other_req;
-	unsigned long flags;
-
-	P9_DPRINTK(P9_DEBUG_MUX, " tag %d\n", req->tc->tag);
-
-	if (req->status == REQ_STATUS_ERROR)
-		wake_up(req->wq);
-
-	if (req->flush_tag) { 			/* flush receive path */
-		P9_DPRINTK(P9_DEBUG_9P, "<<< RFLUSH %d\n", req->tc->tag);
-		spin_lock_irqsave(&c->lock, flags);
-		other_req = p9_tag_lookup(c, req->flush_tag);
-		if (other_req->status != REQ_STATUS_FLSH) /* stale flush */
-			spin_unlock_irqrestore(&c->lock, flags);
-		else {
-			other_req->status = REQ_STATUS_FLSHD;
-			spin_unlock_irqrestore(&c->lock, flags);
-			wake_up(other_req->wq);
-		}
-		p9_free_req(c, req);
-	} else { 				/* normal receive path */
-		P9_DPRINTK(P9_DEBUG_MUX, "normal: tag %d\n", req->tc->tag);
-		spin_lock_irqsave(&c->lock, flags);
-		if (req->status != REQ_STATUS_FLSHD)
-			req->status = REQ_STATUS_RCVD;
-		spin_unlock_irqrestore(&c->lock, flags);
-		wake_up(req->wq);
-		P9_DPRINTK(P9_DEBUG_MUX, "wakeup: %d\n", req->tc->tag);
-	}
-}
-EXPORT_SYMBOL(p9_client_cb);
-
-/**
- * p9_parse_header - parse header arguments out of a packet
- * @pdu: packet to parse
- * @size: size of packet
- * @type: type of request
- * @tag: tag of packet
- * @rewind: set if we need to rewind offset afterwards
- */
->>>>>>> c07f62e5
 
 int
 p9_parse_header(struct p9_fcall *pdu, int32_t *size, int8_t *type, int16_t *tag,
@@ -464,63 +402,6 @@
 	if (rewind)
 		pdu->offset = offset;
 	return err;
-<<<<<<< HEAD
-=======
-}
-EXPORT_SYMBOL(p9_parse_header);
-
-/**
- * p9_check_errors - check 9p packet for error return and process it
- * @c: current client instance
- * @req: request to parse and check for error conditions
- *
- * returns error code if one is discovered, otherwise returns 0
- *
- * this will have to be more complicated if we have multiple
- * error packet types
- */
-
-static int p9_check_errors(struct p9_client *c, struct p9_req_t *req)
-{
-	int8_t type;
-	int err;
-
-	err = p9_parse_header(req->rc, NULL, &type, NULL, 0);
-	if (err) {
-		P9_DPRINTK(P9_DEBUG_ERROR, "couldn't parse header %d\n", err);
-		return err;
-	}
-
-	if (type == P9_RERROR) {
-		int ecode;
-		char *ename;
-
-		err = p9pdu_readf(req->rc, c->dotu, "s?d", &ename, &ecode);
-		if (err) {
-			P9_DPRINTK(P9_DEBUG_ERROR, "couldn't parse error%d\n",
-									err);
-			return err;
-		}
-
-		if (c->dotu)
-			err = -ecode;
-
-		if (!err) {
-			err = p9_errstr2errno(ename, strlen(ename));
-
-			/* string match failed */
-			if (!err)
-				err = -ESERVERFAULT;
-		}
-
-		P9_DPRINTK(P9_DEBUG_9P, "<<< RERROR (%d) %s\n", -ecode, ename);
-
-		kfree(ename);
-	} else
-		err = 0;
-
-	return err;
->>>>>>> c07f62e5
 }
 EXPORT_SYMBOL(p9_parse_header);
 
@@ -727,243 +608,6 @@
 
 static struct p9_fid *p9_fid_create(struct p9_client *clnt)
 {
-	int err;
-	struct p9_fid *fid;
-
-	P9_DPRINTK(P9_DEBUG_FID, "clnt %p\n", clnt);
-	fid = kmalloc(sizeof(struct p9_fid), GFP_KERNEL);
-	if (!fid)
-		return ERR_PTR(-ENOMEM);
-
-	fid->fid = p9_idpool_get(clnt->fidpool);
-	if (fid->fid < 0) {
-		err = -ENOSPC;
-		goto error;
-	}
-
-	memset(&fid->qid, 0, sizeof(struct p9_qid));
-	fid->mode = -1;
-	fid->rdir_fpos = 0;
-	fid->uid = current->fsuid;
-	fid->clnt = clnt;
-	fid->aux = NULL;
-
-	spin_lock(&clnt->lock);
-	list_add(&fid->flist, &clnt->fidlist);
-	spin_unlock(&clnt->lock);
-
-	return fid;
-
-error:
-	kfree(fid);
-	return ERR_PTR(err);
-}
-
-static void p9_fid_destroy(struct p9_fid *fid)
-{
-	struct p9_client *clnt;
-
-	P9_DPRINTK(P9_DEBUG_FID, "fid %d\n", fid->fid);
-	clnt = fid->clnt;
-	p9_idpool_put(fid->fid, clnt->fidpool);
-	spin_lock(&clnt->lock);
-	list_del(&fid->flist);
-	spin_unlock(&clnt->lock);
-	kfree(fid);
-}
-
-int p9_client_version(struct p9_client *c)
-{
-	int err = 0;
-	struct p9_req_t *req;
-	char *version;
-	int msize;
-
-	P9_DPRINTK(P9_DEBUG_9P, ">>> TVERSION msize %d extended %d\n",
-							c->msize, c->dotu);
-	req = p9_client_rpc(c, P9_TVERSION, "ds", c->msize,
-				c->dotu ? "9P2000.u" : "9P2000");
-	if (IS_ERR(req))
-		return PTR_ERR(req);
-
-	err = p9pdu_readf(req->rc, c->dotu, "ds", &msize, &version);
-	if (err) {
-		P9_DPRINTK(P9_DEBUG_9P, "version error %d\n", err);
-		p9pdu_dump(1, req->rc);
-		goto error;
-	}
-
-	P9_DPRINTK(P9_DEBUG_9P, "<<< RVERSION msize %d %s\n", msize, version);
-	if (!memcmp(version, "9P2000.u", 8))
-		c->dotu = 1;
-	else if (!memcmp(version, "9P2000", 6))
-		c->dotu = 0;
-	else {
-		err = -EREMOTEIO;
-		goto error;
-	}
-
-	if (msize < c->msize)
-		c->msize = msize;
-
-error:
-	kfree(version);
-	p9_free_req(c, req);
-
-	return err;
-}
-EXPORT_SYMBOL(p9_client_version);
-
-/**
- * p9_client_flush - flush (cancel) a request
- * c: client state
- * req: request to cancel
- *
- * This sents a flush for a particular requests and links
- * the flush request to the original request.  The current
- * code only supports a single flush request although the protocol
- * allows for multiple flush requests to be sent for a single request.
- *
- */
-
-static int p9_client_flush(struct p9_client *c, struct p9_req_t *oldreq)
-{
-	struct p9_req_t *req;
-	int16_t oldtag;
-	int err;
-
-	err = p9_parse_header(oldreq->tc, NULL, NULL, &oldtag, 1);
-	if (err)
-		return err;
-
-	P9_DPRINTK(P9_DEBUG_9P, ">>> TFLUSH tag %d\n", oldtag);
-
-	req = p9_client_rpc(c, P9_TFLUSH, "w", oldtag);
-	if (IS_ERR(req))
-		return PTR_ERR(req);
-
-	req->flush_tag = oldtag;
-
-	/* we don't free anything here because RPC isn't complete */
-	return 0;
-}
-
-/**
- * p9_client_rpc - issue a request and wait for a response
- * @c: client session
- * @type: type of request
- * @fmt: protocol format string (see protocol.c)
- *
- * Returns request structure (which client must free using p9_free_req)
- */
-
-static struct p9_req_t *
-p9_client_rpc(struct p9_client *c, int8_t type, const char *fmt, ...)
-{
-	va_list ap;
-	int tag, err;
-	struct p9_req_t *req;
-	unsigned long flags;
-	int sigpending;
-	int flushed = 0;
-
-	P9_DPRINTK(P9_DEBUG_MUX, "client %p op %d\n", c, type);
-
-	if (c->status != Connected)
-		return ERR_PTR(-EIO);
-
-	if (signal_pending(current)) {
-		sigpending = 1;
-		clear_thread_flag(TIF_SIGPENDING);
-	} else
-		sigpending = 0;
-
-	tag = P9_NOTAG;
-	if (type != P9_TVERSION) {
-		tag = p9_idpool_get(c->tagpool);
-		if (tag < 0)
-			return ERR_PTR(-ENOMEM);
-	}
-
-	req = p9_tag_alloc(c, tag);
-	if (IS_ERR(req))
-		return req;
-
-	/* marshall the data */
-	p9pdu_prepare(req->tc, tag, type);
-	va_start(ap, fmt);
-	err = p9pdu_vwritef(req->tc, c->dotu, fmt, ap);
-	va_end(ap);
-	p9pdu_finalize(req->tc);
-
-	err = c->trans_mod->request(c, req);
-	if (err < 0) {
-		c->status = Disconnected;
-		goto reterr;
-	}
-
-	/* if it was a flush we just transmitted, return our tag */
-	if (type == P9_TFLUSH)
-		return req;
-again:
-	P9_DPRINTK(P9_DEBUG_MUX, "wait %p tag: %d\n", req->wq, tag);
-	err = wait_event_interruptible(*req->wq,
-						req->status >= REQ_STATUS_RCVD);
-	P9_DPRINTK(P9_DEBUG_MUX, "wait %p tag: %d returned %d (flushed=%d)\n",
-						req->wq, tag, err, flushed);
-
-	if (req->status == REQ_STATUS_ERROR) {
-		P9_DPRINTK(P9_DEBUG_ERROR, "req_status error %d\n", req->t_err);
-		err = req->t_err;
-	} else if (err == -ERESTARTSYS && flushed) {
-		P9_DPRINTK(P9_DEBUG_MUX, "flushed - going again\n");
-		goto again;
-	} else if (req->status == REQ_STATUS_FLSHD) {
-		P9_DPRINTK(P9_DEBUG_MUX, "flushed - erestartsys\n");
-		err = -ERESTARTSYS;
-	}
-
-	if ((err == -ERESTARTSYS) && (c->status == Connected) && (!flushed)) {
-		P9_DPRINTK(P9_DEBUG_MUX, "flushing\n");
-		spin_lock_irqsave(&c->lock, flags);
-		if (req->status == REQ_STATUS_SENT)
-			req->status = REQ_STATUS_FLSH;
-		spin_unlock_irqrestore(&c->lock, flags);
-		sigpending = 1;
-		flushed = 1;
-		clear_thread_flag(TIF_SIGPENDING);
-
-		if (c->trans_mod->cancel(c, req)) {
-			err = p9_client_flush(c, req);
-			if (err == 0)
-				goto again;
-		}
-	}
-
-	if (sigpending) {
-		spin_lock_irqsave(&current->sighand->siglock, flags);
-		recalc_sigpending();
-		spin_unlock_irqrestore(&current->sighand->siglock, flags);
-	}
-
-	if (err < 0)
-		goto reterr;
-
-	err = p9_check_errors(c, req);
-	if (!err) {
-		P9_DPRINTK(P9_DEBUG_MUX, "exit: client %p op %d\n", c, type);
-		return req;
-	}
-
-reterr:
-	P9_DPRINTK(P9_DEBUG_MUX, "exit: client %p op %d error: %d\n", c, type,
-									err);
-	p9_free_req(c, req);
-	return ERR_PTR(err);
-}
-
-static struct p9_fid *p9_fid_create(struct p9_client *clnt)
-{
 	int ret;
 	struct p9_fid *fid;
 	unsigned long flags;
@@ -1174,13 +818,9 @@
 	}
 
 	P9_DPRINTK(P9_DEBUG_9P, "<<< RATTACH qid %x.%llx.%x\n",
-<<<<<<< HEAD
-					qid.type, qid.path, qid.version);
-=======
 					qid.type,
 					(unsigned long long)qid.path,
 					qid.version);
->>>>>>> c07f62e5
 
 	memmove(&fid->qid, &qid, sizeof(struct p9_qid));
 
@@ -1227,13 +867,9 @@
 	}
 
 	P9_DPRINTK(P9_DEBUG_9P, "<<< RAUTH qid %x.%llx.%x\n",
-<<<<<<< HEAD
-					qid.type, qid.path, qid.version);
-=======
 					qid.type,
 					(unsigned long long)qid.path,
 					qid.version);
->>>>>>> c07f62e5
 
 	memmove(&afid->qid, &qid, sizeof(struct p9_qid));
 	p9_free_req(clnt, req);
@@ -1288,15 +924,9 @@
 		goto clunk_fid;
 	}
 	p9_free_req(clnt, req);
-<<<<<<< HEAD
 
 	P9_DPRINTK(P9_DEBUG_9P, "<<< RWALK nwqid %d:\n", nwqids);
 
-=======
-
-	P9_DPRINTK(P9_DEBUG_9P, "<<< RWALK nwqid %d:\n", nwqids);
-
->>>>>>> c07f62e5
 	if (nwqids != nwname) {
 		err = -ENOENT;
 		goto clunk_fid;
@@ -1304,12 +934,8 @@
 
 	for (count = 0; count < nwqids; count++)
 		P9_DPRINTK(P9_DEBUG_9P, "<<<     [%d] %x.%llx.%x\n",
-<<<<<<< HEAD
-			count, wqids[count].type, wqids[count].path,
-=======
 			count, wqids[count].type,
 			(unsigned long long)wqids[count].path,
->>>>>>> c07f62e5
 			wqids[count].version);
 
 	if (nwname)
@@ -1359,13 +985,9 @@
 	}
 
 	P9_DPRINTK(P9_DEBUG_9P, "<<< ROPEN qid %x.%llx.%x iounit %x\n",
-<<<<<<< HEAD
-				qid.type, qid.path, qid.version, iounit);
-=======
 				qid.type,
 				(unsigned long long)qid.path,
 				qid.version, iounit);
->>>>>>> c07f62e5
 
 	fid->mode = mode;
 	fid->iounit = iounit;
@@ -1408,13 +1030,9 @@
 	}
 
 	P9_DPRINTK(P9_DEBUG_9P, "<<< RCREATE qid %x.%llx.%x iounit %x\n",
-<<<<<<< HEAD
-				qid.type, qid.path, qid.version, iounit);
-=======
 				qid.type,
 				(unsigned long long)qid.path,
 				qid.version, iounit);
->>>>>>> c07f62e5
 
 	fid->mode = mode;
 	fid->iounit = iounit;
@@ -1513,21 +1131,12 @@
 	}
 
 	P9_DPRINTK(P9_DEBUG_9P, "<<< RREAD count %d\n", count);
-<<<<<<< HEAD
 
 	if (data) {
 		memmove(data, dataptr, count);
 		data += count;
 	}
 
-=======
-
-	if (data) {
-		memmove(data, dataptr, count);
-		data += count;
-	}
-
->>>>>>> c07f62e5
 	if (udata) {
 		err = copy_to_user(udata, dataptr, count);
 		if (err) {
@@ -1630,15 +1239,9 @@
 		"<<<    name=%s uid=%s gid=%s muid=%s extension=(%s)\n"
 		"<<<    uid=%d gid=%d n_muid=%d\n",
 		ret->size, ret->type, ret->dev, ret->qid.type,
-<<<<<<< HEAD
-		ret->qid.path, ret->qid.version, ret->mode,
-		ret->atime, ret->mtime, ret->length, ret->name,
-		ret->uid, ret->gid, ret->muid, ret->extension,
-=======
 		(unsigned long long)ret->qid.path, ret->qid.version, ret->mode,
 		ret->atime, ret->mtime, (unsigned long long)ret->length,
 		ret->name, ret->uid, ret->gid, ret->muid, ret->extension,
->>>>>>> c07f62e5
 		ret->n_uid, ret->n_gid, ret->n_muid);
 
 free_and_error:
@@ -1661,15 +1264,9 @@
 		"     name=%s uid=%s gid=%s muid=%s extension=(%s)\n"
 		"     uid=%d gid=%d n_muid=%d\n",
 		wst->size, wst->type, wst->dev, wst->qid.type,
-<<<<<<< HEAD
-		wst->qid.path, wst->qid.version, wst->mode,
-		wst->atime, wst->mtime, wst->length, wst->name,
-		wst->uid, wst->gid, wst->muid, wst->extension,
-=======
 		(unsigned long long)wst->qid.path, wst->qid.version, wst->mode,
 		wst->atime, wst->mtime, (unsigned long long)wst->length,
 		wst->name, wst->uid, wst->gid, wst->muid, wst->extension,
->>>>>>> c07f62e5
 		wst->n_uid, wst->n_gid, wst->n_muid);
 	err = 0;
 	clnt = fid->clnt;

--- conflicted
+++ resolved
@@ -1938,12 +1938,7 @@
 	if (!master)
 		return -ENOMEM;
 
-<<<<<<< HEAD
-	master->base = devm_ioremap(&pdev->dev,
-					    res->start, resource_size(res));
-=======
 	master->base = devm_ioremap(&pdev->dev, res->start, resource_size(res));
->>>>>>> 3d2cdb85
 	if (!master->base) {
 		dev_err(&pdev->dev, "Unable to ioremap FSI registers.\n");
 		return -ENXIO;

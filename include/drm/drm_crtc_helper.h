/*
 * Copyright © 2006 Keith Packard
 * Copyright © 2007-2008 Dave Airlie
 * Copyright © 2007-2008 Intel Corporation
 *   Jesse Barnes <jesse.barnes@intel.com>
 *
 * Permission is hereby granted, free of charge, to any person obtaining a
 * copy of this software and associated documentation files (the "Software"),
 * to deal in the Software without restriction, including without limitation
 * the rights to use, copy, modify, merge, publish, distribute, sublicense,
 * and/or sell copies of the Software, and to permit persons to whom the
 * Software is furnished to do so, subject to the following conditions:
 *
 * The above copyright notice and this permission notice shall be included in
 * all copies or substantial portions of the Software.
 *
 * THE SOFTWARE IS PROVIDED "AS IS", WITHOUT WARRANTY OF ANY KIND, EXPRESS OR
 * IMPLIED, INCLUDING BUT NOT LIMITED TO THE WARRANTIES OF MERCHANTABILITY,
 * FITNESS FOR A PARTICULAR PURPOSE AND NONINFRINGEMENT.  IN NO EVENT SHALL
 * THE COPYRIGHT HOLDER(S) OR AUTHOR(S) BE LIABLE FOR ANY CLAIM, DAMAGES OR
 * OTHER LIABILITY, WHETHER IN AN ACTION OF CONTRACT, TORT OR OTHERWISE,
 * ARISING FROM, OUT OF OR IN CONNECTION WITH THE SOFTWARE OR THE USE OR
 * OTHER DEALINGS IN THE SOFTWARE.
 */

/*
 * The DRM mode setting helper functions are common code for drivers to use if
 * they wish.  Drivers are not forced to use this code in their
 * implementations but it would be useful if they code they do use at least
 * provides a consistent interface and operation to userspace
 */

#ifndef __DRM_CRTC_HELPER_H__
#define __DRM_CRTC_HELPER_H__

#include <linux/spinlock.h>
#include <linux/types.h>
#include <linux/idr.h>

#include <linux/fb.h>

enum mode_set_atomic {
	LEAVE_ATOMIC_MODE_SET,
	ENTER_ATOMIC_MODE_SET,
};

/**
 * drm_crtc_helper_funcs - helper operations for CRTCs
 * @mode_fixup: try to fixup proposed mode for this connector
 * @mode_set: set this mode
 *
 * The helper operations are called by the mid-layer CRTC helper.
 */
struct drm_crtc_helper_funcs {
	/*
	 * Control power levels on the CRTC.  If the mode passed in is
	 * unsupported, the provider must use the next lowest power level.
	 */
	void (*dpms)(struct drm_crtc *crtc, int mode);
	void (*prepare)(struct drm_crtc *crtc);
	void (*commit)(struct drm_crtc *crtc);

	/* Provider can fixup or change mode timings before modeset occurs */
	bool (*mode_fixup)(struct drm_crtc *crtc,
			   const struct drm_display_mode *mode,
			   struct drm_display_mode *adjusted_mode);
	/* Actually set the mode */
	int (*mode_set)(struct drm_crtc *crtc, struct drm_display_mode *mode,
			struct drm_display_mode *adjusted_mode, int x, int y,
			struct drm_framebuffer *old_fb);

	/* Move the crtc on the current fb to the given position *optional* */
	int (*mode_set_base)(struct drm_crtc *crtc, int x, int y,
			     struct drm_framebuffer *old_fb);
	int (*mode_set_base_atomic)(struct drm_crtc *crtc,
				    struct drm_framebuffer *fb, int x, int y,
				    enum mode_set_atomic);

	/* reload the current crtc LUT */
	void (*load_lut)(struct drm_crtc *crtc);

	/* disable crtc when not in use - more explicit than dpms off */
	void (*disable)(struct drm_crtc *crtc);
};

/**
 * drm_encoder_helper_funcs - helper operations for encoders
 * @mode_fixup: try to fixup proposed mode for this connector
 * @mode_set: set this mode
 *
 * The helper operations are called by the mid-layer CRTC helper.
 */
struct drm_encoder_helper_funcs {
	void (*dpms)(struct drm_encoder *encoder, int mode);
	void (*save)(struct drm_encoder *encoder);
	void (*restore)(struct drm_encoder *encoder);

	bool (*mode_fixup)(struct drm_encoder *encoder,
			   const struct drm_display_mode *mode,
			   struct drm_display_mode *adjusted_mode);
	void (*prepare)(struct drm_encoder *encoder);
	void (*commit)(struct drm_encoder *encoder);
	void (*mode_set)(struct drm_encoder *encoder,
			 struct drm_display_mode *mode,
			 struct drm_display_mode *adjusted_mode);
	struct drm_crtc *(*get_crtc)(struct drm_encoder *encoder);
	/* detect for DAC style encoders */
	enum drm_connector_status (*detect)(struct drm_encoder *encoder,
					    struct drm_connector *connector);
	/* disable encoder when not in use - more explicit than dpms off */
	void (*disable)(struct drm_encoder *encoder);
};

/**
 * drm_connector_helper_funcs - helper operations for connectors
 * @get_modes: get mode list for this connector
 * @mode_valid: is this mode valid on the given connector?
 *
 * The helper operations are called by the mid-layer CRTC helper.
 */
struct drm_connector_helper_funcs {
	int (*get_modes)(struct drm_connector *connector);
	enum drm_mode_status (*mode_valid)(struct drm_connector *connector,
					   struct drm_display_mode *mode);
	struct drm_encoder *(*best_encoder)(struct drm_connector *connector);
};

extern void drm_helper_disable_unused_functions(struct drm_device *dev);
extern int drm_crtc_helper_set_config(struct drm_mode_set *set);
extern bool drm_crtc_helper_set_mode(struct drm_crtc *crtc,
				     struct drm_display_mode *mode,
				     int x, int y,
				     struct drm_framebuffer *old_fb);
extern bool drm_helper_crtc_in_use(struct drm_crtc *crtc);
extern bool drm_helper_encoder_in_use(struct drm_encoder *encoder);

extern void drm_helper_connector_dpms(struct drm_connector *connector, int mode);

extern void drm_helper_move_panel_connectors_to_head(struct drm_device *);

extern void drm_helper_mode_fill_fb_struct(struct drm_framebuffer *fb,
					   struct drm_mode_fb_cmd2 *mode_cmd);

static inline void drm_crtc_helper_add(struct drm_crtc *crtc,
				       const struct drm_crtc_helper_funcs *funcs)
{
	crtc->helper_private = (void *)funcs;
}

static inline void drm_encoder_helper_add(struct drm_encoder *encoder,
					  const struct drm_encoder_helper_funcs *funcs)
{
	encoder->helper_private = (void *)funcs;
}

static inline void drm_connector_helper_add(struct drm_connector *connector,
					    const struct drm_connector_helper_funcs *funcs)
{
	connector->helper_private = (void *)funcs;
}

extern void drm_helper_resume_force_mode(struct drm_device *dev);
<<<<<<< HEAD
=======

/* drm_probe_helper.c */
extern int drm_helper_probe_single_connector_modes(struct drm_connector
						   *connector, uint32_t maxX,
						   uint32_t maxY);
>>>>>>> f58b8487
extern void drm_kms_helper_poll_init(struct drm_device *dev);
extern void drm_kms_helper_poll_fini(struct drm_device *dev);
extern bool drm_helper_hpd_irq_event(struct drm_device *dev);
extern void drm_kms_helper_hotplug_event(struct drm_device *dev);

extern void drm_kms_helper_poll_disable(struct drm_device *dev);
extern void drm_kms_helper_poll_enable(struct drm_device *dev);

#endif<|MERGE_RESOLUTION|>--- conflicted
+++ resolved
@@ -160,14 +160,11 @@
 }
 
 extern void drm_helper_resume_force_mode(struct drm_device *dev);
-<<<<<<< HEAD
-=======
 
 /* drm_probe_helper.c */
 extern int drm_helper_probe_single_connector_modes(struct drm_connector
 						   *connector, uint32_t maxX,
 						   uint32_t maxY);
->>>>>>> f58b8487
 extern void drm_kms_helper_poll_init(struct drm_device *dev);
 extern void drm_kms_helper_poll_fini(struct drm_device *dev);
 extern bool drm_helper_hpd_irq_event(struct drm_device *dev);
